use crate::{GroupId, TextSize};
#[cfg(target_pointer_width = "64")]
use rome_rowan::static_assert;
use rome_rowan::SyntaxTokenText;
use std::borrow::Cow;
use std::fmt::{self, Debug, Formatter};
use std::ops::Deref;

type Content = Box<FormatElement>;

<<<<<<< HEAD
/// Format element that doesn't represent any content.
///
/// Can be helpful if you need to return a `FormatElement` (e.g. in an else branch) but don't want
/// to show any content.
pub fn empty_element() -> FormatElement {
    FormatElement::Empty
}

/// A line break that only gets printed if the enclosing `Group` doesn't fit on a single line.
/// It's omitted if the enclosing `Group` fits on a single line.
/// A soft line break is identical to a hard line break when not enclosed inside of a `Group`.
///
/// ## Examples
///
/// Soft line breaks are omitted if the enclosing `Group` fits on a single line
///
/// ```
/// use rome_formatter::Formatted;
/// use rome_formatter::prelude::*;
///
/// let elements = group_elements(format_elements![token("a,"), soft_line_break(), token("b"),]);
///
/// assert_eq!(
///     "a,b",
///     Formatted::new(elements, PrinterOptions::default())
///         .print()
///         .as_code()
/// );
/// ```
/// See [soft_line_break_or_space] if you want to insert a space between the elements if the enclosing
/// `Group` fits on a single line.
///
/// Soft line breaks are emitted if the enclosing `Group` doesn't fit on a single line
/// ```
/// use rome_formatter::{Formatted, LineWidth};
/// use rome_formatter::prelude::*;
///
/// let elements = group_elements(format_elements![
///     token("a long word,"),
///     soft_line_break(),
///     token("so that the group doesn't fit on a single line"),
/// ]);
///
/// let options = PrinterOptions {
///     print_width: LineWidth::try_from(10).unwrap(),
///     ..PrinterOptions::default()
/// };
///
/// assert_eq!(
///     "a long word,\nso that the group doesn't fit on a single line",
///     Formatted::new(elements, options).print().as_code()
/// );
/// ```
#[inline]
pub const fn soft_line_break() -> FormatElement {
    FormatElement::Line(Line::new(LineMode::Soft))
}

/// A forced line break that are always printed. A hard line break forces any enclosing `Group`
/// to be printed over multiple lines.
///
/// ## Examples
///
/// It forces a line break, even if the enclosing `Group` would otherwise fit on a single line.
/// ```
/// use rome_formatter::*;
/// use rome_formatter::prelude::PrinterOptions;
///
/// let elements = group_elements(format_elements![
///     token("a,"),
///     hard_line_break(),
///     token("b"),
///     hard_line_break()
/// ]);
///
/// assert_eq!(
///     "a,\nb\n",
///     Formatted::new(elements, PrinterOptions::default())
///         .print()
///         .as_code()
/// );
/// ```
#[inline]
pub const fn hard_line_break() -> FormatElement {
    FormatElement::Line(Line::new(LineMode::Hard))
}

/// A forced empty line. An empty line inserts enough line breaks in the output for
/// the previous and next element to be separated by an empty line.
///
/// ## Examples
///
/// ```
/// use rome_formatter::Formatted;
/// use rome_formatter::prelude::*;
///
/// let elements = group_elements(format_elements![
///     token("a,"),
///     empty_line(),
///     token("b"),
///     empty_line()
/// ]);
///
/// assert_eq!(
///     "a,\n\nb\n\n",
///     Formatted::new(elements, PrinterOptions::default())
///         .print()
///         .as_code()
/// );
/// ```
#[inline]
pub const fn empty_line() -> FormatElement {
    FormatElement::Line(Line::new(LineMode::Empty))
}

/// A line break if the enclosing `Group` doesn't fit on a single line, a space otherwise.
///
/// ## Examples
///
/// The line breaks are emitted as spaces if the enclosing `Group` fits on a a single line:
/// ```
/// use rome_formatter::Formatted;
/// use rome_formatter::prelude::*;
///
/// let elements = group_elements(format_elements![
///     token("a,"),
///     soft_line_break_or_space(),
///     token("b"),
/// ]);
///
/// assert_eq!(
///     "a, b",
///     Formatted::new(elements, PrinterOptions::default())
///         .print()
///         .as_code()
/// );
/// ```
///
/// The printer breaks the lines if the enclosing `Group` doesn't fit on a single line:
/// ```
/// use rome_formatter::{Formatted, LineWidth};
/// use rome_formatter::prelude::*;
///
/// let elements = group_elements(format_elements![
///     token("a long word,"),
///     soft_line_break_or_space(),
///     token("so that the group doesn't fit on a single line"),
/// ]);
///
/// let options = PrinterOptions {
///     print_width: LineWidth::try_from(10).unwrap(),
///     ..PrinterOptions::default()
/// };
///
/// assert_eq!(
///     "a long word,\nso that the group doesn't fit on a single line",
///     Formatted::new(elements, options).print().as_code()
/// );
/// ```
#[inline]
pub const fn soft_line_break_or_space() -> FormatElement {
    FormatElement::Line(Line::new(LineMode::SoftOrSpace))
}

/// Creates a token that gets written as is to the output. Make sure to properly escape the text if
/// it's user generated (e.g. a string and not a language keyword).
///
/// ## Line feeds
/// Tokens may contain line breaks but they must use the line feeds (`\n`).
/// The [crate::Printer] converts the line feed characters to the character specified in the [crate::PrinterOptions].
///
/// ## Examples
///
/// ```
/// use rome_formatter::Formatted;
/// use rome_formatter::prelude::*;
/// let elements = token("Hello World");
///
/// assert_eq!(
///     "Hello World",
///     Formatted::new(elements, PrinterOptions::default())
///         .print()
///         .as_code()
/// );
/// ```
///
/// Printing a string literal as a literal requires that the string literal is properly escaped and
/// enclosed in quotes (depending on the target language).
///
/// ```
/// use rome_formatter::Formatted;
/// use rome_formatter::prelude::*;
///
/// // the tab must be encoded as \\t to not literally print a tab character ("Hello{tab}World" vs "Hello\tWorld")
/// let elements = token("\"Hello\\tWorld\"");
///
/// assert_eq!(r#""Hello\tWorld""#, Formatted::new(elements, PrinterOptions::default()).print().as_code());
/// ```
#[inline]
pub const fn token(text: &'static str) -> FormatElement {
    if text.is_empty() {
        FormatElement::Empty
    } else {
        FormatElement::Token(Token::new_static(text))
    }
}

/// Push a [FormatElement] to the end of the current line
///
/// ## Examples
///
/// ```
/// use rome_formatter::Formatted;
/// use rome_formatter::prelude::*;
///
/// let elements = format_elements![token("a"), line_suffix(token("c")), token("b")];
///
/// assert_eq!(
///     "abc",
///     Formatted::new(elements, PrinterOptions::default())
///         .print()
///         .as_code()
/// );
/// ```
#[inline]
pub fn line_suffix(element: impl Into<FormatElement>) -> FormatElement {
    FormatElement::LineSuffix(Box::new(element.into()))
}

/// Inserts a boundary for line suffixes that forces to print all pending line suffixes. Helpful
/// if a line sufix shouldn't pass a certain point.
///
/// ## Examples
///
/// Forces the line suffix "c" to be printed before the token `d`.
/// ```
/// use rome_formatter::Formatted;
/// use rome_formatter::prelude::*;
///
/// let elements = format_elements![token("a"), line_suffix(token("c")), token("b"), line_suffix_boundary(), token("d")];
///
/// assert_eq!(
///     "abc\nd",
///     Formatted::new(elements, PrinterOptions::default())
///         .print()
///         .as_code()
/// );
/// ```
pub const fn line_suffix_boundary() -> FormatElement {
    FormatElement::LineSuffixBoundary
}

/// Mark a [FormatElement] as being a piece of trivia
///
/// This does not directly influence how this content will be printed, but some
/// parts of the formatter may chose to handle this element in a specific way
///
/// ## Examples
///
/// ```
/// use rome_formatter::Formatted;
/// use rome_formatter::prelude::*;
///
/// let elements = group_elements(format_elements![
///     comment(empty_line()),
///     token("a"),
///     soft_line_break_or_space(),
///     token("b")
/// ]);
///
/// assert_eq!(
///     "\na b",
///     Formatted::new(elements, PrinterOptions::default())
///         .print()
///         .as_code()
/// );
/// ```
#[inline]
pub fn comment(element: impl Into<FormatElement>) -> FormatElement {
    FormatElement::Comment(Box::new(element.into()))
}

/// Inserts a single space. Allows to separate different tokens.
///
/// ## Examples
///
/// ```
/// use rome_formatter::Formatted;
/// use rome_formatter::prelude::*;
///
/// // the tab must be encoded as \\t to not literally print a tab character ("Hello{tab}World" vs "Hello\tWorld")
/// let elements = format_elements![token("a"), space_token(), token("b")];
///
/// assert_eq!("a b", Formatted::new(elements, PrinterOptions::default()).print().as_code());
/// ```
#[inline]
pub const fn space_token() -> FormatElement {
    FormatElement::Space
}

/// Concatenates the content of multiple [FormatElement]s.
///
/// ## Examples
///
/// ```rust
/// use rome_formatter::Formatted;
/// use rome_formatter::prelude::*;
/// let expr = concat_elements(vec![
///     token("a"),
///     space_token(),
///     token("+"),
///     space_token(),
///     token("b"),
/// ]);
///
/// assert_eq!(
///     "a + b",
///     Formatted::new(expr, PrinterOptions::default())
///         .print()
///         .as_code()
/// )
/// ```
pub fn concat_elements<I>(elements: I) -> FormatElement
where
    I: IntoIterator<Item = FormatElement>,
{
    let elements = elements.into_iter();
    let mut builder = ConcatBuilder::new();

    builder.size_hint(elements.size_hint());

    for element in elements {
        builder.entry(element);
    }

    builder.finish()
}

/// Concatenates a list of [FormatElement]s with spaces and line breaks to fit
/// them on as few lines as possible. Each element introduces a conceptual group. The printer
/// first tries to print the item in flat mode but then prints it in expanded mode if it doesn't fit.
///
/// The separator should be an item that breaks, e.g. [soft_line_break], as the printer relies on
/// the separator breaking to fill print the items.
///
/// ## Examples
///
/// ```rust
/// use rome_formatter::prelude::*;
/// use rome_formatter::Formatted;
/// use std::str::from_utf8;
///
/// let a = from_utf8(&[b'a'; 30]).unwrap();
/// let b = from_utf8(&[b'b'; 30]).unwrap();
/// let c = from_utf8(&[b'c'; 30]).unwrap();
/// let d = from_utf8(&[b'd'; 30]).unwrap();
/// let expr = fill_elements(soft_line_break_or_space(), [token(a), token(b), token(c), token(d)]);
///
/// assert_eq!(
///     format!("{a} {b}\n{c} {d}"),
///     Formatted::new(expr, PrinterOptions::default())
///         .print()
///         .as_code()
/// )
/// ```
/// ```rust
/// use rome_formatter::prelude::*;
/// use rome_formatter::Formatted;
/// use std::str::from_utf8;
///
/// let a = "<b>Important: </b>";
/// let b = "Please do not commit memory bugs such as segfaults, buffer overflows, etc. otherwise you ";
/// let c = "<em>will</em>";
/// let d = " be reprimanded";
/// let expr = fill_elements(soft_line_break(), [token(a), token(b), token(c), token(d)]);
///
/// assert_eq!(
///     format!("{a}\n{b}\n{c}{d}"),
///     Formatted::new(expr, PrinterOptions::default())
///         .print()
///         .as_code()
/// )
/// ```
pub fn fill_elements<TSep: Into<FormatElement>>(
    separator: TSep,
    elements: impl IntoIterator<Item = FormatElement>,
) -> FormatElement {
    let list: Vec<_> = elements.into_iter().collect();
    match list.len() {
        0 => empty_element(),
        //        1 => list.pop().unwrap(),
        _ => FormatElement::Fill(Box::new(Fill {
            list: List::new(list),
            separator: separator.into(),
        })),
    }
}

/// Joins the elements by placing a given separator between elements.
///
/// ## Examples
///
/// Joining different tokens by separating them with a comma and a space.
///
/// ```
/// use rome_formatter::Formatted;
/// use rome_formatter::prelude::*;
///
/// let separator = concat_elements(vec![token(","), space_token()]);
/// let elements = join_elements(
///     separator,
///     vec![token("1"), token("2"), token("3"), token("4")],
/// );
///
/// assert_eq!(
///     "1, 2, 3, 4",
///     Formatted::new(elements, PrinterOptions::default())
///         .print()
///         .as_code()
/// );
/// ```
#[inline]
pub fn join_elements<TSep, I>(separator: TSep, elements: I) -> FormatElement
where
    TSep: Into<FormatElement>,
    I: IntoIterator<Item = FormatElement>,
{
    concat_elements(Intersperse::new(
        elements.into_iter().filter(|e| !e.is_empty()),
        separator.into(),
    ))
}

/// It adds a level of indentation to the given content
///
/// It doesn't add any line breaks at the edges of the content, meaning that
/// the line breaks have to be manually added.
///
/// This helper should be used only in rare cases, instead you should rely more on
/// [block_indent] and [soft_block_indent]
///
/// ## Examples
///
/// ```
/// use rome_formatter::Formatted;
/// use rome_formatter::prelude::*;
///
/// let block = (format_elements![
///     token("switch {"),
///     block_indent(format_elements![
///         token("default:"),
///         indent(format_elements![
///             // this is where we want to use a
///             hard_line_break(),
///             token("break;"),
///         ])
///     ]),
///     token("}"),
/// ]);
///
/// assert_eq!(
///     "switch {\n\tdefault:\n\t\tbreak;\n}",
///     Formatted::new(block, PrinterOptions::default())
///         .print()
///         .as_code()
/// );
/// ```
#[inline]
pub fn indent<T: Into<FormatElement>>(content: T) -> FormatElement {
    let content = content.into();

    if content.is_empty() {
        content
    } else {
        format_elements![Indent::new(format_elements![content])]
    }
}

/// Inserts a hard line break before and after the content and increases the indention level for the content by one.
///
/// Block indents indent a block of code, such as in a function body, and therefore insert a line
/// break before and after the content.
///
/// Doesn't create an indention if the passed in content is [FormatElement.is_empty].
///
/// ## Examples
///
/// ```
/// use rome_formatter::Formatted;
/// use rome_formatter::prelude::*;
///
/// let block = (format_elements![
///     token("{"),
///     block_indent(format_elements![
///         token("let a = 10;"),
///         hard_line_break(),
///         token("let c = a + 5;"),
///     ]),
///     token("}"),
/// ]);
///
/// assert_eq!(
///     "{\n\tlet a = 10;\n\tlet c = a + 5;\n}",
///     Formatted::new(block, PrinterOptions::default())
///         .print()
///         .as_code()
/// );
/// ```
#[inline]
pub fn block_indent<T: Into<FormatElement>>(content: T) -> FormatElement {
    let content = content.into();

    if content.is_empty() {
        content
    } else {
        format_elements![
            Indent::new(format_elements![hard_line_break(), content]),
            hard_line_break(),
        ]
    }
}

/// Indents the content by inserting a line break before and after the content and increasing
/// the indention level for the content by one if the enclosing group doesn't fit on a single line.
/// Doesn't change the formatting if the enclosing group fits on a single line.
///
/// ## Examples
///
/// Indents the content by one level and puts in new lines if the enclosing `Group` doesn't fit on a single line
///
/// ```
/// use rome_formatter::{Formatted, LineWidth};
/// use rome_formatter::prelude::*;
///
/// let elements = group_elements(format_elements![
///     token("["),
///     soft_block_indent(format_elements![
///         token("'First string',"),
///         soft_line_break_or_space(),
///         token("'second string',"),
///     ]),
///     token("]"),
/// ]);
///
/// let options = PrinterOptions {
///     print_width: LineWidth::try_from(10).unwrap(),
///     ..PrinterOptions::default()
/// };
///
/// assert_eq!(
///     "[\n\t'First string',\n\t'second string',\n]",
///     Formatted::new(elements, options).print().as_code()
/// );
/// ```
///
/// Doesn't change the formatting if the enclosing `Group` fits on a single line
/// ```
/// use rome_formatter::Formatted;
/// use rome_formatter::prelude::*;
///
/// let elements = group_elements(format_elements![
///     token("["),
///     soft_block_indent(format_elements![
///         token("5,"),
///         soft_line_break_or_space(),
///         token("10"),
///     ]),
///     token("]"),
/// ]);
///
/// assert_eq!(
///     "[5, 10]",
///     Formatted::new(elements, PrinterOptions::default())
///         .print()
///         .as_code()
/// );
/// ```
#[inline]
pub fn soft_block_indent<T: Into<FormatElement>>(content: T) -> FormatElement {
    let content = content.into();

    if content.is_empty() {
        content
    } else {
        format_elements![
            Indent::new(format_elements![soft_line_break(), content]),
            soft_line_break(),
        ]
    }
}

/// If the enclosing `Group` doesn't fit on a single line, inserts a line break and indent.
/// Otherwise, just inserts a space.
///
/// Line indents are used to break a single line of code, and therefore only insert a line
/// break before the content and not after the content.
///
/// ## Examples
///
/// Indents the content by one level and puts in new lines if the enclosing `Group` doesn't
/// fit on a single line. Otherwise, just inserts a space.
///
/// ```
/// use rome_formatter::{Formatted, LineWidth};
/// use rome_formatter::prelude::*;
///
/// let elements = group_elements(format_elements![
///     token("name"),
///     space_token(),
///     token("="),
///     soft_line_indent_or_space(format_elements![
///         token("firstName"),
///         space_token(),
///         token("+"),
///         space_token(),
///         token("lastName"),
///     ]),
/// ]);
///
/// let options = PrinterOptions {
///     print_width: LineWidth::try_from(10).unwrap(),
///     ..PrinterOptions::default()
/// };
///
/// assert_eq!(
///     "name =\n\tfirstName + lastName",
///     Formatted::new(elements, options).print().as_code()
/// );
/// ```
///
/// Only adds a space if the enclosing `Group` fits on a single line
/// ```
/// use rome_formatter::Formatted;
/// use rome_formatter::prelude::*;
///
/// let elements = group_elements(format_elements![
///     token("a"),
///     space_token(),
///     token("="),
///     soft_line_indent_or_space(format_elements![token("10")]),
/// ]);
///
/// assert_eq!(
///     "a = 10",
///     Formatted::new(elements, PrinterOptions::default())
///         .print()
///         .as_code()
/// );
/// ```
#[inline]
pub fn soft_line_indent_or_space<T: Into<FormatElement>>(content: T) -> FormatElement {
    let content = content.into();

    if content.is_empty() {
        content
    } else {
        format_elements![Indent::new(format_elements![
            soft_line_break_or_space(),
            content
        ])]
    }
}

/// Creates a logical `Group` around the content that should either consistently be printed on a single line
/// or broken across multiple lines.
///
/// The printer will try to print the content of the `Group` on a single line, ignoring all soft line breaks and
/// emitting spaces for soft line breaks or spaces. The printer tracks back if it isn't successful either
/// because it encountered a hard line break, or because printing the `Group` on a single line exceeds
/// the configured line width, and thus it must print all its content on multiple lines,
/// emitting line breaks for all line break kinds.
///
/// ## Examples
///
/// `Group` that fits on a single line
///
/// ```
/// use rome_formatter::Formatted;
/// use rome_formatter::prelude::*;
///
/// let elements = group_elements(format_elements![
///     token("["),
///     soft_block_indent(format_elements![
///         token("1,"),
///         soft_line_break_or_space(),
///         token("2,"),
///         soft_line_break_or_space(),
///         token("3"),
///     ]),
///     token("]"),
/// ]);
///
/// assert_eq!(
///     "[1, 2, 3]",
///     Formatted::new(elements, PrinterOptions::default())
///         .print()
///         .as_code()
/// );
/// ```
///
/// The printer breaks the `Group` over multiple lines if its content doesn't fit on a single line
/// ```
/// use rome_formatter::{Formatted, LineWidth};
/// use rome_formatter::prelude::*;
///
/// let elements = group_elements(format_elements![
///     token("["),
///     soft_block_indent(format_elements![
///         token("'Good morning! How are you today?',"),
///         soft_line_break_or_space(),
///         token("2,"),
///         soft_line_break_or_space(),
///         token("3"),
///     ]),
///     token("]"),
/// ]);
///
/// let options = PrinterOptions {
///     print_width: LineWidth::try_from(20).unwrap(),
///     ..PrinterOptions::default()
/// };
///
/// assert_eq!(
///     "[\n\t'Good morning! How are you today?',\n\t2,\n\t3\n]",
///     Formatted::new(elements, options).print().as_code()
/// );
/// ```
#[inline]
pub fn group_elements<T: Into<FormatElement>>(content: T) -> FormatElement {
    group_elements_with_options(content.into(), GroupElementsOptions::default())
}

#[derive(Default, Clone, Debug)]
pub struct GroupElementsOptions {
    pub group_id: Option<GroupId>,
}

/// Creates a group with a specific id. Useful for cases where `if_group_breaks` and `if_group_fits_on_line`
/// shouldn't refer to the direct parent group.
pub fn group_elements_with_options(
    content: FormatElement,
    options: GroupElementsOptions,
) -> FormatElement {
    if content.is_empty() {
        content
    } else {
        let (leading, content, trailing) = content.split_trivia();

        let group = Group::new(content).with_id(options.group_id);

        format_elements![leading, group, trailing]
    }
}

/// IR element that forces the parent group to print in expanded mode.
///
/// Has no effect if used outside of a group or element that introduce implicit groups (fill element).
///
/// ## Examples
///
/// ```
/// use rome_formatter::{Formatted, LineWidth};
/// use rome_formatter::prelude::*;
///
/// let elements = group_elements(format_elements![
///     token("["),
///     soft_block_indent(format_elements![
///         token("'Good morning! How are you today?',"),
///         soft_line_break_or_space(),
///         token("2,"),
///         expand_parent(), // Forces the parent to expand
///         soft_line_break_or_space(),
///         token("3"),
///     ]),
///     token("]"),
/// ]);
///
/// assert_eq!(
///     "[\n\t'Good morning! How are you today?',\n\t2,\n\t3\n]",
///     Formatted::new(elements, PrinterOptions::default()).print().as_code()
/// );
/// ```
///
/// ## Prettier
/// Equivalent to Prettier's `break_parent` IR element
pub const fn expand_parent() -> FormatElement {
    FormatElement::ExpandParent
}

/// Adds a conditional content that is emitted only if it isn't inside an enclosing `Group` that
/// is printed on a single line. The element allows, for example, to insert a trailing comma after the last
/// array element only if the array doesn't fit on a single line.
///
/// The element has no special meaning if used outside of a `Group`. In that case, the content is always emitted.
///
/// If you're looking for a way to only print something if the `Group` fits on a single line see [if_group_fits_on_single_line].
///
/// ## Examples
///
/// Omits the trailing comma for the last array element if the `Group` fits on a single line
/// ```
/// use rome_formatter::Formatted;
/// use rome_formatter::prelude::*;
///
/// let elements = group_elements(format_elements![
///     token("["),
///     soft_block_indent(format_elements![
///         token("1,"),
///         soft_line_break_or_space(),
///         token("2,"),
///         soft_line_break_or_space(),
///         token("3"),
///         if_group_breaks(token(","))
///     ]),
///     token("]"),
/// ]);
/// assert_eq!(
///     "[1, 2, 3]",
///     Formatted::new(elements, PrinterOptions::default())
///         .print()
///         .as_code()
/// );
/// ```
///
/// Prints the trailing comma for the last array element if the `Group` doesn't fit on a single line
/// ```
/// use rome_formatter::{Formatted, LineWidth};
/// use rome_formatter::prelude::*;
///
/// let elements = group_elements(format_elements![
///     token("["),
///     soft_block_indent(format_elements![
///         token("'A somewhat longer string to force a line break',"),
///         soft_line_break_or_space(),
///         token("2,"),
///         soft_line_break_or_space(),
///         token("3"),
///         if_group_breaks(token(","))
///     ]),
///     token("]"),
/// ]);
///
/// let options = PrinterOptions {
///     print_width: LineWidth::try_from(20).unwrap(),
///     ..PrinterOptions::default()
/// };
/// assert_eq!(
///     "[\n\t'A somewhat longer string to force a line break',\n\t2,\n\t3,\n]",
///     Formatted::new(elements, options).print().as_code()
/// );
/// ```
#[inline]
pub fn if_group_breaks<T: Into<FormatElement>>(content: T) -> FormatElement {
    if_group_breaks_impl(content.into(), None)
}

/// Inserts some content that the printer only prints if the group with the specified `group_id`
/// is printed in multiline mode. The referred group must appear before this element in the document
/// but doesn't have to one of its ancestors.
///
/// ## Examples
///
/// Prints the trailing comma if the array group doesn't fit. The `group_id` is necessary
/// because `fill` creates an implicit group around each item and tries to print the item in flat mode.
/// The item `[4]` in this example fits on a single line but the trailing comma should still be printed
///
/// ```
/// use rome_formatter::{Formatted, LineWidth};
/// use rome_formatter::prelude::*;
///
/// let formatter = Formatter::<()>::default();
/// let group_id = formatter.group_id("array");
///
/// let elements = group_elements_with_options(format_elements![
///     token("["),
///     soft_block_indent(fill_elements(soft_line_break_or_space(), vec![
///         format_elements![token("1,")],
///         format_elements![token("234568789,")],
///         format_elements![token("3456789,")],
///         format_elements![
///             token("["),
///             soft_block_indent(token("4")),
///             token("]"),
///             if_group_with_id_breaks(token(","), group_id)
///         ],
///     ])),
///     token("]"),
/// ], GroupElementsOptions { group_id: Some(group_id) });
///
/// let options = PrinterOptions {
///     print_width: LineWidth::try_from(20).unwrap(),
///     ..PrinterOptions::default()
/// };
/// assert_eq!(
///     "[\n\t1, 234568789,\n\t3456789, [4],\n]",
///     Formatted::new(elements, options).print().as_code()
/// );
/// ```
pub fn if_group_with_id_breaks(content: FormatElement, group_id: GroupId) -> FormatElement {
    if_group_breaks_impl(content, Some(group_id))
}

fn if_group_breaks_impl(content: FormatElement, group_id: Option<GroupId>) -> FormatElement {
    if content.is_empty() {
        content
    } else {
        FormatElement::from(
            ConditionalGroupContent::new(content, PrintMode::Expanded).with_group_id(group_id),
        )
    }
}

/// Adds a conditional content specific for `Group`s that fit on a single line. The content isn't
/// emitted for `Group`s spanning multiple lines.
///
/// See [if_group_breaks] if you're looking for a way to print content only for groups spanning multiple lines.
///
/// ## Examples
///
/// Adds the trailing comma for the last array element if the `Group` fits on a single line
/// ```
/// use rome_formatter::Formatted;
/// use rome_formatter::prelude::*;
///
/// let elements = group_elements(format_elements![
///     token("["),
///     soft_block_indent(format_elements![
///         token("1,"),
///         soft_line_break_or_space(),
///         token("2,"),
///         soft_line_break_or_space(),
///         token("3"),
///         if_group_fits_on_single_line(token(","))
///     ]),
///     token("]"),
/// ]);
/// assert_eq!(
///     "[1, 2, 3,]",
///     Formatted::new(elements, PrinterOptions::default())
///         .print()
///         .as_code()
/// );
/// ```
///
/// Omits the trailing comma for the last array element if the `Group` doesn't fit on a single line
/// ```
/// use rome_formatter::{Formatted, LineWidth};
/// use rome_formatter::prelude::*;
///
/// let elements = group_elements(format_elements![
///     token("["),
///     soft_block_indent(format_elements![
///         token("'A somewhat longer string to force a line break',"),
///         soft_line_break_or_space(),
///         token("2,"),
///         soft_line_break_or_space(),
///         token("3"),
///         if_group_fits_on_single_line(token(","))
///     ]),
///     token("]"),
/// ]);
///
/// let options = PrinterOptions {
///     print_width: LineWidth::try_from(20).unwrap(),
///     ..PrinterOptions::default()
/// };
/// assert_eq!(
///     "[\n\t'A somewhat longer string to force a line break',\n\t2,\n\t3\n]",
///     Formatted::new(elements, options).print().as_code()
/// );
/// ```
#[inline]
pub fn if_group_fits_on_single_line<TFlat>(flat_content: TFlat) -> FormatElement
where
    TFlat: Into<FormatElement>,
{
    if_group_fits_on_line_impl(flat_content.into(), None)
}

/// Inserts some content that the printer only prints if the group with the specified `group_id`
/// is printed in flat mode.
///
#[inline]
pub fn if_group_with_id_fits_on_line(flat_content: FormatElement, id: GroupId) -> FormatElement {
    if_group_fits_on_line_impl(flat_content, Some(id))
}

fn if_group_fits_on_line_impl(
    flat_content: FormatElement,
    group_id: Option<GroupId>,
) -> FormatElement {
    if flat_content.is_empty() {
        flat_content
    } else {
        FormatElement::from(
            ConditionalGroupContent::new(flat_content, PrintMode::Flat).with_group_id(group_id),
        )
    }
}

/// Specialized version of [join_elements] for joining SyntaxNodes separated by a space, soft
/// line break or empty line depending on the input file.
///
/// This functions inspects the input source and separates consecutive elements with either
/// a [soft_line_break_or_space] or [empty_line] depending on how many line breaks were
/// separating the elements in the original file.
#[inline]
pub fn join_elements_soft_line<I, L>(elements: I) -> FormatElement
where
    I: IntoIterator<Item = (SyntaxNode<L>, FormatElement)>,
    L: Language,
{
    join_elements_with(elements, soft_line_break_or_space)
}

/// Specialized version of [join_elements] for joining SyntaxNodes separated by one or more
/// line breaks depending on the input file.
///
/// This functions inspects the input source and separates consecutive elements with either
/// a [hard_line_break] or [empty_line] depending on how many line breaks were separating the
/// elements in the original file.
#[inline]
pub fn join_elements_hard_line<I, L>(elements: I) -> FormatElement
where
    I: IntoIterator<Item = (SyntaxNode<L>, FormatElement)>,
    L: Language,
{
    join_elements_with(elements, hard_line_break)
}

/// Get the number of line breaks between two consecutive SyntaxNodes in the tree
pub fn get_lines_before<L: Language>(next_node: &SyntaxNode<L>) -> usize {
    // Count the newlines in the leading trivia of the next node
    if let Some(leading_trivia) = next_node.first_leading_trivia() {
        leading_trivia
            .pieces()
            .take_while(|piece| {
                // Stop at the first comment piece, the comment printer
                // will handle newlines between the comment and the node
                !piece.is_comments()
            })
            .filter(|piece| piece.is_newline())
            .count()
    } else {
        0
    }
}

#[inline]
pub fn join_elements_with<I, L>(elements: I, separator: fn() -> FormatElement) -> FormatElement
where
    I: IntoIterator<Item = (SyntaxNode<L>, FormatElement)>,
    L: Language,
{
    concat_elements(IntersperseFn::new(
        elements.into_iter(),
        |_, next_node, next_elem| {
            if next_elem.is_empty() {
                empty_element()
            } else if get_lines_before(next_node) > 1 {
                empty_line()
            } else {
                separator()
            }
        },
    ))
}

=======
>>>>>>> 0b6f2563
/// Language agnostic IR for formatting source code.
///
/// Use the helper functions like [crate::space_token], [crate::soft_line_break] etc. defined in this file to create elements.
#[derive(Clone, Eq, PartialEq)]
pub enum FormatElement {
    /// A space token, see [crate::space_token] for documentation.
    Space,

    /// A new line, see [crate::soft_line_break], [crate::hard_line_break], and [crate::soft_line_break_or_space] for documentation.
    Line(LineMode),

    /// Indents the content one level deeper, see [crate::indent] for documentation and examples.
    Indent(Content),

    /// Creates a logical group where its content is either consistently printed:
    /// * on a single line: Omitting `LineMode::Soft` line breaks and printing spaces for `LineMode::SoftOrSpace`
    /// * on multiple lines: Printing all line breaks
    ///
    /// See [crate::group_elements] for documentation and examples.
    Group(Group),

    /// Forces the parent group to print in expanded mode.
    ExpandParent,

    /// Allows to specify content that gets printed depending on whatever the enclosing group
    /// is printed on a single line or multiple lines. See [crate::if_group_breaks] for examples.
    ConditionalGroupContent(ConditionalGroupContent),

    /// Concatenates multiple elements together. See [concat_elements] and [join_elements] for examples.
    List(List),

    /// Concatenates multiple elements together with a given separator printed in either
    /// flat or expanded mode to fill the print width. See [fill_elements].
    Fill(Box<Fill>),

    /// A token that should be printed as is, see [token] for documentation and examples.
    Token(Token),

    /// Delay the printing of its content until the next line break
    LineSuffix(Content),

    /// Prevents that line suffixes move past this boundary. Forces the printer to print any pending
    /// line suffixes, potentially by inserting a hard line break.
    LineSuffixBoundary,

    /// Special semantic element letting the printer and formatter know this is
    /// a trivia content, and it should only have a limited influence on the
    /// formatting (for instance line breaks contained within will not cause
    /// the parent group to break if this element is at the start of it)
    Comment(Content),

    /// A token that tracks tokens/nodes that are printed using [`format_verbatim`](crate::Formatter::format_verbatim) API
    Verbatim(Verbatim),

    /// A list of different variants representing the same content. The printer picks the best fitting content.
    /// Line breaks inside of a best fitting don't propagate to parent groups.
    BestFitting(BestFitting),
}

#[derive(Clone, Copy, Eq, PartialEq, Debug)]
pub enum VerbatimKind {
    Unknown,
    Suppressed,
    Verbatim {
        /// the length of the formatted node
        length: TextSize,
    },
}

/// Information of the node/token formatted verbatim
#[derive(Clone, Eq, PartialEq)]
pub struct Verbatim {
    /// The reason this range is using verbatim formatting
    pub kind: VerbatimKind,
    /// The [FormatElement] version of the node/token
    pub element: Box<FormatElement>,
}

impl Verbatim {
    pub fn new_verbatim(element: FormatElement, length: TextSize) -> Self {
        Self {
            element: Box::new(element),
            kind: VerbatimKind::Verbatim { length },
        }
    }

    pub fn new_unknown(element: FormatElement) -> Self {
        Self {
            element: Box::new(element),
            kind: VerbatimKind::Unknown,
        }
    }

    pub fn new_suppressed(element: FormatElement) -> Self {
        Self {
            element: Box::new(element),
            kind: VerbatimKind::Suppressed,
        }
    }

    pub fn is_unknown(&self) -> bool {
        matches!(self.kind, VerbatimKind::Unknown)
    }
}

impl Debug for FormatElement {
    fn fmt(&self, fmt: &mut Formatter) -> fmt::Result {
        match self {
            FormatElement::Space => write!(fmt, "Space"),
            FormatElement::Line(content) => fmt.debug_tuple("Line").field(content).finish(),
            FormatElement::Indent(content) => fmt.debug_tuple("Indent").field(content).finish(),
            FormatElement::Group(content) => {
                write!(fmt, "Group")?;
                content.fmt(fmt)
            }
            FormatElement::ConditionalGroupContent(content) => content.fmt(fmt),
            FormatElement::List(content) => {
                write!(fmt, "List ")?;
                content.fmt(fmt)
            }
            FormatElement::Fill(fill) => fill.fmt(fmt),
            FormatElement::Token(content) => content.fmt(fmt),
            FormatElement::LineSuffix(content) => {
                fmt.debug_tuple("LineSuffix").field(content).finish()
            }
            FormatElement::LineSuffixBoundary => write!(fmt, "LineSuffixBoundary"),
            FormatElement::Comment(content) => fmt.debug_tuple("Comment").field(content).finish(),
            FormatElement::Verbatim(verbatim) => fmt
                .debug_tuple("Verbatim")
                .field(&verbatim.element)
                .finish(),
            FormatElement::BestFitting(best_fitting) => {
                write!(fmt, "BestFitting")?;
                best_fitting.fmt(fmt)
            }
            FormatElement::ExpandParent => write!(fmt, "ExpandParent"),
        }
    }
}

#[derive(Debug, Clone, Copy, Eq, PartialEq)]
pub enum LineMode {
    /// See [soft_line_break_or_space] for documentation.
    SoftOrSpace,
    /// See [soft_line_break] for documentation.
    Soft,
    /// See [hard_line_break] for documentation.
    Hard,
    /// See [empty_line] for documentation.
    Empty,
}

/// A token used to gather a list of elements; see [concat_elements] and [join_elements].
#[derive(Clone, Default, Eq, PartialEq)]
pub struct List {
    content: Vec<FormatElement>,
}

impl Debug for List {
    fn fmt(&self, fmt: &mut Formatter) -> fmt::Result {
        fmt.debug_list().entries(&self.content).finish()
    }
}

impl List {
    pub(crate) fn new(content: Vec<FormatElement>) -> Self {
        Self { content }
    }

    pub fn into_vec(self) -> Vec<FormatElement> {
        self.content
    }
}

impl Deref for List {
    type Target = [FormatElement];

    fn deref(&self) -> &Self::Target {
        &self.content
    }
}

/// Fill is a list of [FormatElement]s along with a separator.
///
/// The printer prints this list delimited by a separator, wrapping the list when it
/// reaches the specified `line_width`.
#[derive(Clone, Debug, PartialEq, Eq)]
pub struct Fill {
    pub(super) list: List,
    pub(super) separator: FormatElement,
}

impl Fill {
    pub fn list(&self) -> &List {
        &self.list
    }

    pub fn separator(&self) -> &FormatElement {
        &self.separator
    }
}

/// Group is a special token that controls how the child tokens are printed.
///
/// The printer first tries to print all tokens in the group onto a single line (ignoring soft line wraps)
/// but breaks the array cross multiple lines if it would exceed the specified `line_width`, if a child token is a hard line break or if a string contains a line break.
#[derive(Clone, PartialEq, Eq)]
pub struct Group {
    pub(crate) content: Content,
    pub(crate) id: Option<GroupId>,
}

impl Debug for Group {
    fn fmt(&self, fmt: &mut Formatter) -> fmt::Result {
        if let Some(id) = &self.id {
            fmt.debug_struct("")
                .field("content", &self.content)
                .field("id", id)
                .finish()
        } else {
            fmt.debug_tuple("").field(&self.content).finish()
        }
    }
}

impl Group {
    pub fn new(content: FormatElement) -> Self {
        Self {
            content: Box::new(content),
            id: None,
        }
    }

    pub fn with_id(mut self, id: Option<GroupId>) -> Self {
        self.id = id;
        self
    }
}

#[derive(Debug, Clone, Copy, Eq, PartialEq)]
pub enum PrintMode {
    /// Omits any soft line breaks
    Flat,
    /// Prints soft line breaks as line breaks
    Expanded,
}

impl PrintMode {
    pub const fn is_flat(&self) -> bool {
        matches!(self, PrintMode::Flat)
    }

    pub const fn is_expanded(&self) -> bool {
        matches!(self, PrintMode::Expanded)
    }
}

/// Provides the printer with different representations for the same element so that the printer
/// can pick the best fitting variant.
///
/// Best fitting is defined as the variant that takes the most horizontal space but fits on the line.
#[derive(Clone, Eq, PartialEq)]
pub struct BestFitting {
    /// The different variants for this element.
    /// The first element is the one that takes up the most space horizontally (the most flat),
    /// The last element takes up the least space horizontally (but most horizontal space).
    variants: Box<[FormatElement]>,
}

impl BestFitting {
    /// Creates a new best fitting IR with the given variants. The method itself isn't unsafe
    /// but it is to discourage people from using it because the printer will panic if
    /// the slice doesn't contain at least the least and most expanded variants.
    ///
    /// You're looking for a way to create a `BestFitting` object, use the `best_fitting![least_expanded, most_expanded]` macro.
    ///
    /// ## Safety
    /// The slice must contain at least two variants.
    #[doc(hidden)]
    pub(crate) unsafe fn from_vec_unchecked(variants: Vec<FormatElement>) -> Self {
        debug_assert!(
            variants.len() >= 2,
            "Requires at least the least expanded and most expanded variants"
        );

        Self {
            variants: variants.into_boxed_slice(),
        }
    }

    /// Returns the most expanded variant
    pub fn most_expanded(&self) -> &FormatElement {
        self.variants.last().expect(
            "Most contain at least two elements, as guaranteed by the best fitting builder.",
        )
    }

    pub fn variants(&self) -> &[FormatElement] {
        &self.variants
    }

    /// Returns the least expanded variant
    pub fn most_flat(&self) -> &FormatElement {
        self.variants.first().expect(
            "Most contain at least two elements, as guaranteed by the best fitting builder.",
        )
    }
}

impl Debug for BestFitting {
    fn fmt(&self, f: &mut Formatter<'_>) -> fmt::Result {
        f.debug_list().entries(&*self.variants).finish()
    }
}

#[derive(Debug, Clone, Eq, PartialEq)]
pub struct ConditionalGroupContent {
    pub(crate) content: Content,

    /// In what mode the content should be printed.
    /// * Flat -> Omitted if the enclosing group is a multiline group, printed for groups fitting on a single line
    /// * Multiline -> Omitted if the enclosing group fits on a single line, printed if the group breaks over multiple lines.
    pub(crate) mode: PrintMode,

    /// The id of the group for which it should check if it breaks or not. The group must appear in the document
    /// before the conditional group (but doesn't have to be in the ancestor chain).
    pub(crate) group_id: Option<GroupId>,
}

impl ConditionalGroupContent {
    pub fn new(content: FormatElement, mode: PrintMode) -> Self {
        Self {
            content: Box::new(content),
            mode,
            group_id: None,
        }
    }

    pub fn with_group_id(mut self, id: Option<GroupId>) -> Self {
        self.group_id = id;
        self
    }
}

/// See [token] for documentation
#[derive(Eq, Clone)]
pub enum Token {
    /// Token constructed by the formatter from a static string
    Static { text: &'static str },
    /// Token constructed from the input source as a dynamics
    /// string and a range of the input source
    Dynamic {
        // There's no need for the text to be mutable, using `Box<str>` safes 8 bytes over `String`.
        text: Box<str>,
        // The position of the dynamic token in the unformatted source code
        source_position: TextSize,
    },
    /// A token for a text that is taken as is from the source code (input text and formatted representation are identical).
    /// Implementing by taking a slice from a `SyntaxToken` to avoid allocating a new string.
    SyntaxTokenSlice {
        /// The start position of the token in the unformatted source code
        source_position: TextSize,
        /// The token text
        slice: SyntaxTokenText,
    },
}

impl Debug for Token {
    fn fmt(&self, fmt: &mut Formatter) -> fmt::Result {
        // This does not use debug_tuple so the tokens are
        // written on a single line even when pretty-printing
        match self {
            Token::Static { text } => write!(fmt, "StaticToken({:?})", text),
            Token::Dynamic { text, .. } => write!(fmt, "DynamicToken({:?})", text),
            Token::SyntaxTokenSlice {
                slice: token_text, ..
            } => {
                write!(fmt, "SyntaxTokenSlice({:?})", token_text)
            }
        }
    }
}

impl Token {
    /// Get the range of the input source covered by this token,
    /// or None if the token was synthesized by the formatter
    pub fn source_position(&self) -> Option<&TextSize> {
        match self {
            Token::Static { .. } => None,
            Token::Dynamic {
                source_position, ..
            } => Some(source_position),
            Token::SyntaxTokenSlice {
                source_position, ..
            } => Some(source_position),
        }
    }
}

// Token equality only compares the text content
impl PartialEq for Token {
    fn eq(&self, other: &Self) -> bool {
        **self == **other
    }
}

const LINE_SEPARATOR: char = '\u{2028}';
const PARAGRAPH_SEPARATOR: char = '\u{2029}';
pub const LINE_TERMINATORS: [char; 3] = ['\r', LINE_SEPARATOR, PARAGRAPH_SEPARATOR];

/// Replace the line terminators matching the provided list with "\n"
/// since its the only line break type supported by the printer
pub fn normalize_newlines<const N: usize>(text: &str, terminators: [char; N]) -> Cow<str> {
    let mut result = String::new();
    let mut last_end = 0;

    for (start, part) in text.match_indices(terminators) {
        result.push_str(&text[last_end..start]);
        result.push('\n');

        last_end = start + part.len();
        // If the current character is \r and the
        // next is \n, skip over the entire sequence
        if part == "\r" && text[last_end..].starts_with('\n') {
            last_end += 1;
        }
    }

    // If the result is empty no line terminators were matched,
    // return the entire input text without allocating a new String
    if result.is_empty() {
        Cow::Borrowed(text)
    } else {
        result.push_str(&text[last_end..text.len()]);
        Cow::Owned(result)
    }
}

impl Deref for Token {
    type Target = str;
    fn deref(&self) -> &Self::Target {
        match self {
            Token::Static { text } => text,
            Token::Dynamic { text, .. } => text,
            Token::SyntaxTokenSlice {
                slice: token_text, ..
            } => token_text.deref(),
        }
    }
}

impl FormatElement {
    /// Returns true if the element contains no content.
    pub fn is_empty(&self) -> bool {
        match self {
            FormatElement::List(list) => list.is_empty(),
            _ => false,
        }
    }

    /// Returns true if this [FormatElement] is guaranteed to break across multiple lines by the printer.
    /// This is the case if this format element recursively contains a:
    /// * [empty_line] or [hard_line_break]
    /// * A token containing '\n'
    ///
    /// Use this with caution, this is only a heuristic and the printer may print the element over multiple
    /// lines if this element is part of a group and the group doesn't fit on a single line.
    pub fn will_break(&self) -> bool {
        match self {
            FormatElement::Space => false,
            FormatElement::Line(line_mode) => matches!(line_mode, LineMode::Hard | LineMode::Empty),
            FormatElement::Indent(content) => content.will_break(),
            FormatElement::Group(group) => group.content.will_break(),
            FormatElement::ConditionalGroupContent(group) => group.content.will_break(),
            FormatElement::List(list) => list.content.iter().any(FormatElement::will_break),
            FormatElement::Fill(fill) => fill.list.content.iter().any(FormatElement::will_break),
            FormatElement::Token(token) => token.contains('\n'),
            FormatElement::LineSuffix(_) => false,
            FormatElement::Comment(content) => content.will_break(),
            FormatElement::Verbatim(verbatim) => verbatim.element.will_break(),
            FormatElement::BestFitting(_) => false,
            FormatElement::LineSuffixBoundary => false,
            FormatElement::ExpandParent => true,
        }
    }

    /// Splits off the leading and trailing trivias (comments) from this [FormatElement]
    ///
    /// For [FormatElement::HardGroup], the trailing trivia
    /// is automatically moved  outside of the group. The group itself is then recreated around the
    /// content itself.
    pub fn split_trivia(self) -> (FormatElement, FormatElement, FormatElement) {
        match self {
            FormatElement::List(mut list) => {
                // Find the index of the first non-comment element in the list
                let content_start = list
                    .content
                    .iter()
                    .position(|elem| !matches!(elem, FormatElement::Comment(_)));

                // List contains at least one non trivia element.
                if let Some(content_start) = content_start {
                    let (leading, mut content) = if content_start > 0 {
                        let content = list.content.split_off(content_start);
                        (FormatElement::List(list), content)
                    } else {
                        // No leading trivia
                        (FormatElement::List(List::default()), list.content)
                    };

                    let content_end = content
                        .iter()
                        .rposition(|elem| !matches!(elem, FormatElement::Comment(_)))
                        .expect("List guaranteed to contain at least one non trivia element.");
                    let trailing_start = content_end + 1;

                    let trailing = if trailing_start < content.len() {
                        FormatElement::List(List::new(content.split_off(trailing_start)))
                    } else {
                        FormatElement::List(List::default())
                    };

                    (leading, FormatElement::List(List::new(content)), trailing)
                } else {
                    // All leading trivia
                    (
                        FormatElement::List(list),
                        FormatElement::List(List::default()),
                        FormatElement::List(List::default()),
                    )
                }
            }
            // Non-list elements are returned directly
            _ => (
                FormatElement::List(List::default()),
                self,
                FormatElement::List(List::default()),
            ),
        }
    }

    /// Utility function to get the "last element" of a [FormatElement], recursing
    /// into lists and groups for find the last element that's not an empty element,
    /// a line break or a comment
    pub fn last_element(&self) -> Option<&FormatElement> {
        match self {
            FormatElement::Fill(fill) => fill
                .list
                .iter()
                .rev()
                .find_map(|element| element.last_element()),
            FormatElement::List(list) => {
                list.iter().rev().find_map(|element| element.last_element())
            }
            FormatElement::Line(_) | FormatElement::Comment(_) => None,

            FormatElement::Indent(indent) => indent.last_element(),
            FormatElement::Group(group) => group.content.last_element(),

            _ => Some(self),
        }
    }
}

impl From<Token> for FormatElement {
    fn from(token: Token) -> Self {
        if token.deref() == "" {
            empty_element()
        } else {
            FormatElement::Token(token)
        }
    }
}

impl From<Group> for FormatElement {
    fn from(group: Group) -> Self {
        FormatElement::Group(group)
    }
}

impl From<List> for FormatElement {
    fn from(token: List) -> Self {
        FormatElement::List(token)
    }
}

impl FromIterator<FormatElement> for FormatElement {
    fn from_iter<T: IntoIterator<Item = FormatElement>>(iter: T) -> Self {
        let iter = iter.into_iter();

        let mut list = Vec::with_capacity(iter.size_hint().0);

        for element in iter {
            match element {
                FormatElement::List(append) => {
                    list.extend(append.content);
                }
                element => list.push(element),
            }
        }

        FormatElement::from(List::new(list))
    }
}

impl From<ConditionalGroupContent> for FormatElement {
    fn from(token: ConditionalGroupContent) -> Self {
        FormatElement::ConditionalGroupContent(token)
    }
}

#[cfg(test)]
mod tests {

    use crate::format_element::{normalize_newlines, LINE_TERMINATORS};

    #[test]
    fn test_normalize_newlines() {
        assert_eq!(normalize_newlines("a\nb", LINE_TERMINATORS), "a\nb");
        assert_eq!(normalize_newlines("a\rb", LINE_TERMINATORS), "a\nb");
        assert_eq!(normalize_newlines("a\r\nb", LINE_TERMINATORS), "a\nb");
        assert_eq!(normalize_newlines("a\u{2028}b", LINE_TERMINATORS), "a\nb");
        assert_eq!(normalize_newlines("a\u{2029}b", LINE_TERMINATORS), "a\nb");
    }
}

#[cfg(target_pointer_width = "64")]
static_assert!(std::mem::size_of::<rome_rowan::TextRange>() == 8usize);

#[cfg(target_pointer_width = "64")]
static_assert!(std::mem::size_of::<crate::format_element::VerbatimKind>() == 8usize);

#[cfg(target_pointer_width = "64")]
static_assert!(std::mem::size_of::<crate::format_element::Verbatim>() == 16usize);

#[cfg(target_pointer_width = "64")]
static_assert!(std::mem::size_of::<crate::format_element::Token>() == 24usize);

#[cfg(not(debug_assertions))]
#[cfg(target_pointer_width = "64")]
static_assert!(std::mem::size_of::<crate::format_element::ConditionalGroupContent>() == 16usize);

#[cfg(target_pointer_width = "64")]
static_assert!(std::mem::size_of::<crate::format_element::List>() == 24usize);

// Increasing the size of FormatElement has serious consequences on runtime performance and memory footprint.
// Is there a more efficient way to encode the data to avoid increasing its size? Can the information
// be recomputed at a later point in time?
// You reduced the size of a format element? Excellent work!

#[cfg(not(debug_assertions))]
#[cfg(target_pointer_width = "64")]
static_assert!(std::mem::size_of::<crate::FormatElement>() == 32usize);<|MERGE_RESOLUTION|>--- conflicted
+++ resolved
@@ -8,1077 +8,6 @@
 
 type Content = Box<FormatElement>;
 
-<<<<<<< HEAD
-/// Format element that doesn't represent any content.
-///
-/// Can be helpful if you need to return a `FormatElement` (e.g. in an else branch) but don't want
-/// to show any content.
-pub fn empty_element() -> FormatElement {
-    FormatElement::Empty
-}
-
-/// A line break that only gets printed if the enclosing `Group` doesn't fit on a single line.
-/// It's omitted if the enclosing `Group` fits on a single line.
-/// A soft line break is identical to a hard line break when not enclosed inside of a `Group`.
-///
-/// ## Examples
-///
-/// Soft line breaks are omitted if the enclosing `Group` fits on a single line
-///
-/// ```
-/// use rome_formatter::Formatted;
-/// use rome_formatter::prelude::*;
-///
-/// let elements = group_elements(format_elements![token("a,"), soft_line_break(), token("b"),]);
-///
-/// assert_eq!(
-///     "a,b",
-///     Formatted::new(elements, PrinterOptions::default())
-///         .print()
-///         .as_code()
-/// );
-/// ```
-/// See [soft_line_break_or_space] if you want to insert a space between the elements if the enclosing
-/// `Group` fits on a single line.
-///
-/// Soft line breaks are emitted if the enclosing `Group` doesn't fit on a single line
-/// ```
-/// use rome_formatter::{Formatted, LineWidth};
-/// use rome_formatter::prelude::*;
-///
-/// let elements = group_elements(format_elements![
-///     token("a long word,"),
-///     soft_line_break(),
-///     token("so that the group doesn't fit on a single line"),
-/// ]);
-///
-/// let options = PrinterOptions {
-///     print_width: LineWidth::try_from(10).unwrap(),
-///     ..PrinterOptions::default()
-/// };
-///
-/// assert_eq!(
-///     "a long word,\nso that the group doesn't fit on a single line",
-///     Formatted::new(elements, options).print().as_code()
-/// );
-/// ```
-#[inline]
-pub const fn soft_line_break() -> FormatElement {
-    FormatElement::Line(Line::new(LineMode::Soft))
-}
-
-/// A forced line break that are always printed. A hard line break forces any enclosing `Group`
-/// to be printed over multiple lines.
-///
-/// ## Examples
-///
-/// It forces a line break, even if the enclosing `Group` would otherwise fit on a single line.
-/// ```
-/// use rome_formatter::*;
-/// use rome_formatter::prelude::PrinterOptions;
-///
-/// let elements = group_elements(format_elements![
-///     token("a,"),
-///     hard_line_break(),
-///     token("b"),
-///     hard_line_break()
-/// ]);
-///
-/// assert_eq!(
-///     "a,\nb\n",
-///     Formatted::new(elements, PrinterOptions::default())
-///         .print()
-///         .as_code()
-/// );
-/// ```
-#[inline]
-pub const fn hard_line_break() -> FormatElement {
-    FormatElement::Line(Line::new(LineMode::Hard))
-}
-
-/// A forced empty line. An empty line inserts enough line breaks in the output for
-/// the previous and next element to be separated by an empty line.
-///
-/// ## Examples
-///
-/// ```
-/// use rome_formatter::Formatted;
-/// use rome_formatter::prelude::*;
-///
-/// let elements = group_elements(format_elements![
-///     token("a,"),
-///     empty_line(),
-///     token("b"),
-///     empty_line()
-/// ]);
-///
-/// assert_eq!(
-///     "a,\n\nb\n\n",
-///     Formatted::new(elements, PrinterOptions::default())
-///         .print()
-///         .as_code()
-/// );
-/// ```
-#[inline]
-pub const fn empty_line() -> FormatElement {
-    FormatElement::Line(Line::new(LineMode::Empty))
-}
-
-/// A line break if the enclosing `Group` doesn't fit on a single line, a space otherwise.
-///
-/// ## Examples
-///
-/// The line breaks are emitted as spaces if the enclosing `Group` fits on a a single line:
-/// ```
-/// use rome_formatter::Formatted;
-/// use rome_formatter::prelude::*;
-///
-/// let elements = group_elements(format_elements![
-///     token("a,"),
-///     soft_line_break_or_space(),
-///     token("b"),
-/// ]);
-///
-/// assert_eq!(
-///     "a, b",
-///     Formatted::new(elements, PrinterOptions::default())
-///         .print()
-///         .as_code()
-/// );
-/// ```
-///
-/// The printer breaks the lines if the enclosing `Group` doesn't fit on a single line:
-/// ```
-/// use rome_formatter::{Formatted, LineWidth};
-/// use rome_formatter::prelude::*;
-///
-/// let elements = group_elements(format_elements![
-///     token("a long word,"),
-///     soft_line_break_or_space(),
-///     token("so that the group doesn't fit on a single line"),
-/// ]);
-///
-/// let options = PrinterOptions {
-///     print_width: LineWidth::try_from(10).unwrap(),
-///     ..PrinterOptions::default()
-/// };
-///
-/// assert_eq!(
-///     "a long word,\nso that the group doesn't fit on a single line",
-///     Formatted::new(elements, options).print().as_code()
-/// );
-/// ```
-#[inline]
-pub const fn soft_line_break_or_space() -> FormatElement {
-    FormatElement::Line(Line::new(LineMode::SoftOrSpace))
-}
-
-/// Creates a token that gets written as is to the output. Make sure to properly escape the text if
-/// it's user generated (e.g. a string and not a language keyword).
-///
-/// ## Line feeds
-/// Tokens may contain line breaks but they must use the line feeds (`\n`).
-/// The [crate::Printer] converts the line feed characters to the character specified in the [crate::PrinterOptions].
-///
-/// ## Examples
-///
-/// ```
-/// use rome_formatter::Formatted;
-/// use rome_formatter::prelude::*;
-/// let elements = token("Hello World");
-///
-/// assert_eq!(
-///     "Hello World",
-///     Formatted::new(elements, PrinterOptions::default())
-///         .print()
-///         .as_code()
-/// );
-/// ```
-///
-/// Printing a string literal as a literal requires that the string literal is properly escaped and
-/// enclosed in quotes (depending on the target language).
-///
-/// ```
-/// use rome_formatter::Formatted;
-/// use rome_formatter::prelude::*;
-///
-/// // the tab must be encoded as \\t to not literally print a tab character ("Hello{tab}World" vs "Hello\tWorld")
-/// let elements = token("\"Hello\\tWorld\"");
-///
-/// assert_eq!(r#""Hello\tWorld""#, Formatted::new(elements, PrinterOptions::default()).print().as_code());
-/// ```
-#[inline]
-pub const fn token(text: &'static str) -> FormatElement {
-    if text.is_empty() {
-        FormatElement::Empty
-    } else {
-        FormatElement::Token(Token::new_static(text))
-    }
-}
-
-/// Push a [FormatElement] to the end of the current line
-///
-/// ## Examples
-///
-/// ```
-/// use rome_formatter::Formatted;
-/// use rome_formatter::prelude::*;
-///
-/// let elements = format_elements![token("a"), line_suffix(token("c")), token("b")];
-///
-/// assert_eq!(
-///     "abc",
-///     Formatted::new(elements, PrinterOptions::default())
-///         .print()
-///         .as_code()
-/// );
-/// ```
-#[inline]
-pub fn line_suffix(element: impl Into<FormatElement>) -> FormatElement {
-    FormatElement::LineSuffix(Box::new(element.into()))
-}
-
-/// Inserts a boundary for line suffixes that forces to print all pending line suffixes. Helpful
-/// if a line sufix shouldn't pass a certain point.
-///
-/// ## Examples
-///
-/// Forces the line suffix "c" to be printed before the token `d`.
-/// ```
-/// use rome_formatter::Formatted;
-/// use rome_formatter::prelude::*;
-///
-/// let elements = format_elements![token("a"), line_suffix(token("c")), token("b"), line_suffix_boundary(), token("d")];
-///
-/// assert_eq!(
-///     "abc\nd",
-///     Formatted::new(elements, PrinterOptions::default())
-///         .print()
-///         .as_code()
-/// );
-/// ```
-pub const fn line_suffix_boundary() -> FormatElement {
-    FormatElement::LineSuffixBoundary
-}
-
-/// Mark a [FormatElement] as being a piece of trivia
-///
-/// This does not directly influence how this content will be printed, but some
-/// parts of the formatter may chose to handle this element in a specific way
-///
-/// ## Examples
-///
-/// ```
-/// use rome_formatter::Formatted;
-/// use rome_formatter::prelude::*;
-///
-/// let elements = group_elements(format_elements![
-///     comment(empty_line()),
-///     token("a"),
-///     soft_line_break_or_space(),
-///     token("b")
-/// ]);
-///
-/// assert_eq!(
-///     "\na b",
-///     Formatted::new(elements, PrinterOptions::default())
-///         .print()
-///         .as_code()
-/// );
-/// ```
-#[inline]
-pub fn comment(element: impl Into<FormatElement>) -> FormatElement {
-    FormatElement::Comment(Box::new(element.into()))
-}
-
-/// Inserts a single space. Allows to separate different tokens.
-///
-/// ## Examples
-///
-/// ```
-/// use rome_formatter::Formatted;
-/// use rome_formatter::prelude::*;
-///
-/// // the tab must be encoded as \\t to not literally print a tab character ("Hello{tab}World" vs "Hello\tWorld")
-/// let elements = format_elements![token("a"), space_token(), token("b")];
-///
-/// assert_eq!("a b", Formatted::new(elements, PrinterOptions::default()).print().as_code());
-/// ```
-#[inline]
-pub const fn space_token() -> FormatElement {
-    FormatElement::Space
-}
-
-/// Concatenates the content of multiple [FormatElement]s.
-///
-/// ## Examples
-///
-/// ```rust
-/// use rome_formatter::Formatted;
-/// use rome_formatter::prelude::*;
-/// let expr = concat_elements(vec![
-///     token("a"),
-///     space_token(),
-///     token("+"),
-///     space_token(),
-///     token("b"),
-/// ]);
-///
-/// assert_eq!(
-///     "a + b",
-///     Formatted::new(expr, PrinterOptions::default())
-///         .print()
-///         .as_code()
-/// )
-/// ```
-pub fn concat_elements<I>(elements: I) -> FormatElement
-where
-    I: IntoIterator<Item = FormatElement>,
-{
-    let elements = elements.into_iter();
-    let mut builder = ConcatBuilder::new();
-
-    builder.size_hint(elements.size_hint());
-
-    for element in elements {
-        builder.entry(element);
-    }
-
-    builder.finish()
-}
-
-/// Concatenates a list of [FormatElement]s with spaces and line breaks to fit
-/// them on as few lines as possible. Each element introduces a conceptual group. The printer
-/// first tries to print the item in flat mode but then prints it in expanded mode if it doesn't fit.
-///
-/// The separator should be an item that breaks, e.g. [soft_line_break], as the printer relies on
-/// the separator breaking to fill print the items.
-///
-/// ## Examples
-///
-/// ```rust
-/// use rome_formatter::prelude::*;
-/// use rome_formatter::Formatted;
-/// use std::str::from_utf8;
-///
-/// let a = from_utf8(&[b'a'; 30]).unwrap();
-/// let b = from_utf8(&[b'b'; 30]).unwrap();
-/// let c = from_utf8(&[b'c'; 30]).unwrap();
-/// let d = from_utf8(&[b'd'; 30]).unwrap();
-/// let expr = fill_elements(soft_line_break_or_space(), [token(a), token(b), token(c), token(d)]);
-///
-/// assert_eq!(
-///     format!("{a} {b}\n{c} {d}"),
-///     Formatted::new(expr, PrinterOptions::default())
-///         .print()
-///         .as_code()
-/// )
-/// ```
-/// ```rust
-/// use rome_formatter::prelude::*;
-/// use rome_formatter::Formatted;
-/// use std::str::from_utf8;
-///
-/// let a = "<b>Important: </b>";
-/// let b = "Please do not commit memory bugs such as segfaults, buffer overflows, etc. otherwise you ";
-/// let c = "<em>will</em>";
-/// let d = " be reprimanded";
-/// let expr = fill_elements(soft_line_break(), [token(a), token(b), token(c), token(d)]);
-///
-/// assert_eq!(
-///     format!("{a}\n{b}\n{c}{d}"),
-///     Formatted::new(expr, PrinterOptions::default())
-///         .print()
-///         .as_code()
-/// )
-/// ```
-pub fn fill_elements<TSep: Into<FormatElement>>(
-    separator: TSep,
-    elements: impl IntoIterator<Item = FormatElement>,
-) -> FormatElement {
-    let list: Vec<_> = elements.into_iter().collect();
-    match list.len() {
-        0 => empty_element(),
-        //        1 => list.pop().unwrap(),
-        _ => FormatElement::Fill(Box::new(Fill {
-            list: List::new(list),
-            separator: separator.into(),
-        })),
-    }
-}
-
-/// Joins the elements by placing a given separator between elements.
-///
-/// ## Examples
-///
-/// Joining different tokens by separating them with a comma and a space.
-///
-/// ```
-/// use rome_formatter::Formatted;
-/// use rome_formatter::prelude::*;
-///
-/// let separator = concat_elements(vec![token(","), space_token()]);
-/// let elements = join_elements(
-///     separator,
-///     vec![token("1"), token("2"), token("3"), token("4")],
-/// );
-///
-/// assert_eq!(
-///     "1, 2, 3, 4",
-///     Formatted::new(elements, PrinterOptions::default())
-///         .print()
-///         .as_code()
-/// );
-/// ```
-#[inline]
-pub fn join_elements<TSep, I>(separator: TSep, elements: I) -> FormatElement
-where
-    TSep: Into<FormatElement>,
-    I: IntoIterator<Item = FormatElement>,
-{
-    concat_elements(Intersperse::new(
-        elements.into_iter().filter(|e| !e.is_empty()),
-        separator.into(),
-    ))
-}
-
-/// It adds a level of indentation to the given content
-///
-/// It doesn't add any line breaks at the edges of the content, meaning that
-/// the line breaks have to be manually added.
-///
-/// This helper should be used only in rare cases, instead you should rely more on
-/// [block_indent] and [soft_block_indent]
-///
-/// ## Examples
-///
-/// ```
-/// use rome_formatter::Formatted;
-/// use rome_formatter::prelude::*;
-///
-/// let block = (format_elements![
-///     token("switch {"),
-///     block_indent(format_elements![
-///         token("default:"),
-///         indent(format_elements![
-///             // this is where we want to use a
-///             hard_line_break(),
-///             token("break;"),
-///         ])
-///     ]),
-///     token("}"),
-/// ]);
-///
-/// assert_eq!(
-///     "switch {\n\tdefault:\n\t\tbreak;\n}",
-///     Formatted::new(block, PrinterOptions::default())
-///         .print()
-///         .as_code()
-/// );
-/// ```
-#[inline]
-pub fn indent<T: Into<FormatElement>>(content: T) -> FormatElement {
-    let content = content.into();
-
-    if content.is_empty() {
-        content
-    } else {
-        format_elements![Indent::new(format_elements![content])]
-    }
-}
-
-/// Inserts a hard line break before and after the content and increases the indention level for the content by one.
-///
-/// Block indents indent a block of code, such as in a function body, and therefore insert a line
-/// break before and after the content.
-///
-/// Doesn't create an indention if the passed in content is [FormatElement.is_empty].
-///
-/// ## Examples
-///
-/// ```
-/// use rome_formatter::Formatted;
-/// use rome_formatter::prelude::*;
-///
-/// let block = (format_elements![
-///     token("{"),
-///     block_indent(format_elements![
-///         token("let a = 10;"),
-///         hard_line_break(),
-///         token("let c = a + 5;"),
-///     ]),
-///     token("}"),
-/// ]);
-///
-/// assert_eq!(
-///     "{\n\tlet a = 10;\n\tlet c = a + 5;\n}",
-///     Formatted::new(block, PrinterOptions::default())
-///         .print()
-///         .as_code()
-/// );
-/// ```
-#[inline]
-pub fn block_indent<T: Into<FormatElement>>(content: T) -> FormatElement {
-    let content = content.into();
-
-    if content.is_empty() {
-        content
-    } else {
-        format_elements![
-            Indent::new(format_elements![hard_line_break(), content]),
-            hard_line_break(),
-        ]
-    }
-}
-
-/// Indents the content by inserting a line break before and after the content and increasing
-/// the indention level for the content by one if the enclosing group doesn't fit on a single line.
-/// Doesn't change the formatting if the enclosing group fits on a single line.
-///
-/// ## Examples
-///
-/// Indents the content by one level and puts in new lines if the enclosing `Group` doesn't fit on a single line
-///
-/// ```
-/// use rome_formatter::{Formatted, LineWidth};
-/// use rome_formatter::prelude::*;
-///
-/// let elements = group_elements(format_elements![
-///     token("["),
-///     soft_block_indent(format_elements![
-///         token("'First string',"),
-///         soft_line_break_or_space(),
-///         token("'second string',"),
-///     ]),
-///     token("]"),
-/// ]);
-///
-/// let options = PrinterOptions {
-///     print_width: LineWidth::try_from(10).unwrap(),
-///     ..PrinterOptions::default()
-/// };
-///
-/// assert_eq!(
-///     "[\n\t'First string',\n\t'second string',\n]",
-///     Formatted::new(elements, options).print().as_code()
-/// );
-/// ```
-///
-/// Doesn't change the formatting if the enclosing `Group` fits on a single line
-/// ```
-/// use rome_formatter::Formatted;
-/// use rome_formatter::prelude::*;
-///
-/// let elements = group_elements(format_elements![
-///     token("["),
-///     soft_block_indent(format_elements![
-///         token("5,"),
-///         soft_line_break_or_space(),
-///         token("10"),
-///     ]),
-///     token("]"),
-/// ]);
-///
-/// assert_eq!(
-///     "[5, 10]",
-///     Formatted::new(elements, PrinterOptions::default())
-///         .print()
-///         .as_code()
-/// );
-/// ```
-#[inline]
-pub fn soft_block_indent<T: Into<FormatElement>>(content: T) -> FormatElement {
-    let content = content.into();
-
-    if content.is_empty() {
-        content
-    } else {
-        format_elements![
-            Indent::new(format_elements![soft_line_break(), content]),
-            soft_line_break(),
-        ]
-    }
-}
-
-/// If the enclosing `Group` doesn't fit on a single line, inserts a line break and indent.
-/// Otherwise, just inserts a space.
-///
-/// Line indents are used to break a single line of code, and therefore only insert a line
-/// break before the content and not after the content.
-///
-/// ## Examples
-///
-/// Indents the content by one level and puts in new lines if the enclosing `Group` doesn't
-/// fit on a single line. Otherwise, just inserts a space.
-///
-/// ```
-/// use rome_formatter::{Formatted, LineWidth};
-/// use rome_formatter::prelude::*;
-///
-/// let elements = group_elements(format_elements![
-///     token("name"),
-///     space_token(),
-///     token("="),
-///     soft_line_indent_or_space(format_elements![
-///         token("firstName"),
-///         space_token(),
-///         token("+"),
-///         space_token(),
-///         token("lastName"),
-///     ]),
-/// ]);
-///
-/// let options = PrinterOptions {
-///     print_width: LineWidth::try_from(10).unwrap(),
-///     ..PrinterOptions::default()
-/// };
-///
-/// assert_eq!(
-///     "name =\n\tfirstName + lastName",
-///     Formatted::new(elements, options).print().as_code()
-/// );
-/// ```
-///
-/// Only adds a space if the enclosing `Group` fits on a single line
-/// ```
-/// use rome_formatter::Formatted;
-/// use rome_formatter::prelude::*;
-///
-/// let elements = group_elements(format_elements![
-///     token("a"),
-///     space_token(),
-///     token("="),
-///     soft_line_indent_or_space(format_elements![token("10")]),
-/// ]);
-///
-/// assert_eq!(
-///     "a = 10",
-///     Formatted::new(elements, PrinterOptions::default())
-///         .print()
-///         .as_code()
-/// );
-/// ```
-#[inline]
-pub fn soft_line_indent_or_space<T: Into<FormatElement>>(content: T) -> FormatElement {
-    let content = content.into();
-
-    if content.is_empty() {
-        content
-    } else {
-        format_elements![Indent::new(format_elements![
-            soft_line_break_or_space(),
-            content
-        ])]
-    }
-}
-
-/// Creates a logical `Group` around the content that should either consistently be printed on a single line
-/// or broken across multiple lines.
-///
-/// The printer will try to print the content of the `Group` on a single line, ignoring all soft line breaks and
-/// emitting spaces for soft line breaks or spaces. The printer tracks back if it isn't successful either
-/// because it encountered a hard line break, or because printing the `Group` on a single line exceeds
-/// the configured line width, and thus it must print all its content on multiple lines,
-/// emitting line breaks for all line break kinds.
-///
-/// ## Examples
-///
-/// `Group` that fits on a single line
-///
-/// ```
-/// use rome_formatter::Formatted;
-/// use rome_formatter::prelude::*;
-///
-/// let elements = group_elements(format_elements![
-///     token("["),
-///     soft_block_indent(format_elements![
-///         token("1,"),
-///         soft_line_break_or_space(),
-///         token("2,"),
-///         soft_line_break_or_space(),
-///         token("3"),
-///     ]),
-///     token("]"),
-/// ]);
-///
-/// assert_eq!(
-///     "[1, 2, 3]",
-///     Formatted::new(elements, PrinterOptions::default())
-///         .print()
-///         .as_code()
-/// );
-/// ```
-///
-/// The printer breaks the `Group` over multiple lines if its content doesn't fit on a single line
-/// ```
-/// use rome_formatter::{Formatted, LineWidth};
-/// use rome_formatter::prelude::*;
-///
-/// let elements = group_elements(format_elements![
-///     token("["),
-///     soft_block_indent(format_elements![
-///         token("'Good morning! How are you today?',"),
-///         soft_line_break_or_space(),
-///         token("2,"),
-///         soft_line_break_or_space(),
-///         token("3"),
-///     ]),
-///     token("]"),
-/// ]);
-///
-/// let options = PrinterOptions {
-///     print_width: LineWidth::try_from(20).unwrap(),
-///     ..PrinterOptions::default()
-/// };
-///
-/// assert_eq!(
-///     "[\n\t'Good morning! How are you today?',\n\t2,\n\t3\n]",
-///     Formatted::new(elements, options).print().as_code()
-/// );
-/// ```
-#[inline]
-pub fn group_elements<T: Into<FormatElement>>(content: T) -> FormatElement {
-    group_elements_with_options(content.into(), GroupElementsOptions::default())
-}
-
-#[derive(Default, Clone, Debug)]
-pub struct GroupElementsOptions {
-    pub group_id: Option<GroupId>,
-}
-
-/// Creates a group with a specific id. Useful for cases where `if_group_breaks` and `if_group_fits_on_line`
-/// shouldn't refer to the direct parent group.
-pub fn group_elements_with_options(
-    content: FormatElement,
-    options: GroupElementsOptions,
-) -> FormatElement {
-    if content.is_empty() {
-        content
-    } else {
-        let (leading, content, trailing) = content.split_trivia();
-
-        let group = Group::new(content).with_id(options.group_id);
-
-        format_elements![leading, group, trailing]
-    }
-}
-
-/// IR element that forces the parent group to print in expanded mode.
-///
-/// Has no effect if used outside of a group or element that introduce implicit groups (fill element).
-///
-/// ## Examples
-///
-/// ```
-/// use rome_formatter::{Formatted, LineWidth};
-/// use rome_formatter::prelude::*;
-///
-/// let elements = group_elements(format_elements![
-///     token("["),
-///     soft_block_indent(format_elements![
-///         token("'Good morning! How are you today?',"),
-///         soft_line_break_or_space(),
-///         token("2,"),
-///         expand_parent(), // Forces the parent to expand
-///         soft_line_break_or_space(),
-///         token("3"),
-///     ]),
-///     token("]"),
-/// ]);
-///
-/// assert_eq!(
-///     "[\n\t'Good morning! How are you today?',\n\t2,\n\t3\n]",
-///     Formatted::new(elements, PrinterOptions::default()).print().as_code()
-/// );
-/// ```
-///
-/// ## Prettier
-/// Equivalent to Prettier's `break_parent` IR element
-pub const fn expand_parent() -> FormatElement {
-    FormatElement::ExpandParent
-}
-
-/// Adds a conditional content that is emitted only if it isn't inside an enclosing `Group` that
-/// is printed on a single line. The element allows, for example, to insert a trailing comma after the last
-/// array element only if the array doesn't fit on a single line.
-///
-/// The element has no special meaning if used outside of a `Group`. In that case, the content is always emitted.
-///
-/// If you're looking for a way to only print something if the `Group` fits on a single line see [if_group_fits_on_single_line].
-///
-/// ## Examples
-///
-/// Omits the trailing comma for the last array element if the `Group` fits on a single line
-/// ```
-/// use rome_formatter::Formatted;
-/// use rome_formatter::prelude::*;
-///
-/// let elements = group_elements(format_elements![
-///     token("["),
-///     soft_block_indent(format_elements![
-///         token("1,"),
-///         soft_line_break_or_space(),
-///         token("2,"),
-///         soft_line_break_or_space(),
-///         token("3"),
-///         if_group_breaks(token(","))
-///     ]),
-///     token("]"),
-/// ]);
-/// assert_eq!(
-///     "[1, 2, 3]",
-///     Formatted::new(elements, PrinterOptions::default())
-///         .print()
-///         .as_code()
-/// );
-/// ```
-///
-/// Prints the trailing comma for the last array element if the `Group` doesn't fit on a single line
-/// ```
-/// use rome_formatter::{Formatted, LineWidth};
-/// use rome_formatter::prelude::*;
-///
-/// let elements = group_elements(format_elements![
-///     token("["),
-///     soft_block_indent(format_elements![
-///         token("'A somewhat longer string to force a line break',"),
-///         soft_line_break_or_space(),
-///         token("2,"),
-///         soft_line_break_or_space(),
-///         token("3"),
-///         if_group_breaks(token(","))
-///     ]),
-///     token("]"),
-/// ]);
-///
-/// let options = PrinterOptions {
-///     print_width: LineWidth::try_from(20).unwrap(),
-///     ..PrinterOptions::default()
-/// };
-/// assert_eq!(
-///     "[\n\t'A somewhat longer string to force a line break',\n\t2,\n\t3,\n]",
-///     Formatted::new(elements, options).print().as_code()
-/// );
-/// ```
-#[inline]
-pub fn if_group_breaks<T: Into<FormatElement>>(content: T) -> FormatElement {
-    if_group_breaks_impl(content.into(), None)
-}
-
-/// Inserts some content that the printer only prints if the group with the specified `group_id`
-/// is printed in multiline mode. The referred group must appear before this element in the document
-/// but doesn't have to one of its ancestors.
-///
-/// ## Examples
-///
-/// Prints the trailing comma if the array group doesn't fit. The `group_id` is necessary
-/// because `fill` creates an implicit group around each item and tries to print the item in flat mode.
-/// The item `[4]` in this example fits on a single line but the trailing comma should still be printed
-///
-/// ```
-/// use rome_formatter::{Formatted, LineWidth};
-/// use rome_formatter::prelude::*;
-///
-/// let formatter = Formatter::<()>::default();
-/// let group_id = formatter.group_id("array");
-///
-/// let elements = group_elements_with_options(format_elements![
-///     token("["),
-///     soft_block_indent(fill_elements(soft_line_break_or_space(), vec![
-///         format_elements![token("1,")],
-///         format_elements![token("234568789,")],
-///         format_elements![token("3456789,")],
-///         format_elements![
-///             token("["),
-///             soft_block_indent(token("4")),
-///             token("]"),
-///             if_group_with_id_breaks(token(","), group_id)
-///         ],
-///     ])),
-///     token("]"),
-/// ], GroupElementsOptions { group_id: Some(group_id) });
-///
-/// let options = PrinterOptions {
-///     print_width: LineWidth::try_from(20).unwrap(),
-///     ..PrinterOptions::default()
-/// };
-/// assert_eq!(
-///     "[\n\t1, 234568789,\n\t3456789, [4],\n]",
-///     Formatted::new(elements, options).print().as_code()
-/// );
-/// ```
-pub fn if_group_with_id_breaks(content: FormatElement, group_id: GroupId) -> FormatElement {
-    if_group_breaks_impl(content, Some(group_id))
-}
-
-fn if_group_breaks_impl(content: FormatElement, group_id: Option<GroupId>) -> FormatElement {
-    if content.is_empty() {
-        content
-    } else {
-        FormatElement::from(
-            ConditionalGroupContent::new(content, PrintMode::Expanded).with_group_id(group_id),
-        )
-    }
-}
-
-/// Adds a conditional content specific for `Group`s that fit on a single line. The content isn't
-/// emitted for `Group`s spanning multiple lines.
-///
-/// See [if_group_breaks] if you're looking for a way to print content only for groups spanning multiple lines.
-///
-/// ## Examples
-///
-/// Adds the trailing comma for the last array element if the `Group` fits on a single line
-/// ```
-/// use rome_formatter::Formatted;
-/// use rome_formatter::prelude::*;
-///
-/// let elements = group_elements(format_elements![
-///     token("["),
-///     soft_block_indent(format_elements![
-///         token("1,"),
-///         soft_line_break_or_space(),
-///         token("2,"),
-///         soft_line_break_or_space(),
-///         token("3"),
-///         if_group_fits_on_single_line(token(","))
-///     ]),
-///     token("]"),
-/// ]);
-/// assert_eq!(
-///     "[1, 2, 3,]",
-///     Formatted::new(elements, PrinterOptions::default())
-///         .print()
-///         .as_code()
-/// );
-/// ```
-///
-/// Omits the trailing comma for the last array element if the `Group` doesn't fit on a single line
-/// ```
-/// use rome_formatter::{Formatted, LineWidth};
-/// use rome_formatter::prelude::*;
-///
-/// let elements = group_elements(format_elements![
-///     token("["),
-///     soft_block_indent(format_elements![
-///         token("'A somewhat longer string to force a line break',"),
-///         soft_line_break_or_space(),
-///         token("2,"),
-///         soft_line_break_or_space(),
-///         token("3"),
-///         if_group_fits_on_single_line(token(","))
-///     ]),
-///     token("]"),
-/// ]);
-///
-/// let options = PrinterOptions {
-///     print_width: LineWidth::try_from(20).unwrap(),
-///     ..PrinterOptions::default()
-/// };
-/// assert_eq!(
-///     "[\n\t'A somewhat longer string to force a line break',\n\t2,\n\t3\n]",
-///     Formatted::new(elements, options).print().as_code()
-/// );
-/// ```
-#[inline]
-pub fn if_group_fits_on_single_line<TFlat>(flat_content: TFlat) -> FormatElement
-where
-    TFlat: Into<FormatElement>,
-{
-    if_group_fits_on_line_impl(flat_content.into(), None)
-}
-
-/// Inserts some content that the printer only prints if the group with the specified `group_id`
-/// is printed in flat mode.
-///
-#[inline]
-pub fn if_group_with_id_fits_on_line(flat_content: FormatElement, id: GroupId) -> FormatElement {
-    if_group_fits_on_line_impl(flat_content, Some(id))
-}
-
-fn if_group_fits_on_line_impl(
-    flat_content: FormatElement,
-    group_id: Option<GroupId>,
-) -> FormatElement {
-    if flat_content.is_empty() {
-        flat_content
-    } else {
-        FormatElement::from(
-            ConditionalGroupContent::new(flat_content, PrintMode::Flat).with_group_id(group_id),
-        )
-    }
-}
-
-/// Specialized version of [join_elements] for joining SyntaxNodes separated by a space, soft
-/// line break or empty line depending on the input file.
-///
-/// This functions inspects the input source and separates consecutive elements with either
-/// a [soft_line_break_or_space] or [empty_line] depending on how many line breaks were
-/// separating the elements in the original file.
-#[inline]
-pub fn join_elements_soft_line<I, L>(elements: I) -> FormatElement
-where
-    I: IntoIterator<Item = (SyntaxNode<L>, FormatElement)>,
-    L: Language,
-{
-    join_elements_with(elements, soft_line_break_or_space)
-}
-
-/// Specialized version of [join_elements] for joining SyntaxNodes separated by one or more
-/// line breaks depending on the input file.
-///
-/// This functions inspects the input source and separates consecutive elements with either
-/// a [hard_line_break] or [empty_line] depending on how many line breaks were separating the
-/// elements in the original file.
-#[inline]
-pub fn join_elements_hard_line<I, L>(elements: I) -> FormatElement
-where
-    I: IntoIterator<Item = (SyntaxNode<L>, FormatElement)>,
-    L: Language,
-{
-    join_elements_with(elements, hard_line_break)
-}
-
-/// Get the number of line breaks between two consecutive SyntaxNodes in the tree
-pub fn get_lines_before<L: Language>(next_node: &SyntaxNode<L>) -> usize {
-    // Count the newlines in the leading trivia of the next node
-    if let Some(leading_trivia) = next_node.first_leading_trivia() {
-        leading_trivia
-            .pieces()
-            .take_while(|piece| {
-                // Stop at the first comment piece, the comment printer
-                // will handle newlines between the comment and the node
-                !piece.is_comments()
-            })
-            .filter(|piece| piece.is_newline())
-            .count()
-    } else {
-        0
-    }
-}
-
-#[inline]
-pub fn join_elements_with<I, L>(elements: I, separator: fn() -> FormatElement) -> FormatElement
-where
-    I: IntoIterator<Item = (SyntaxNode<L>, FormatElement)>,
-    L: Language,
-{
-    concat_elements(IntersperseFn::new(
-        elements.into_iter(),
-        |_, next_node, next_elem| {
-            if next_elem.is_empty() {
-                empty_element()
-            } else if get_lines_before(next_node) > 1 {
-                empty_line()
-            } else {
-                separator()
-            }
-        },
-    ))
-}
-
-=======
->>>>>>> 0b6f2563
 /// Language agnostic IR for formatting source code.
 ///
 /// Use the helper functions like [crate::space_token], [crate::soft_line_break] etc. defined in this file to create elements.
@@ -1645,11 +574,7 @@
 
 impl From<Token> for FormatElement {
     fn from(token: Token) -> Self {
-        if token.deref() == "" {
-            empty_element()
-        } else {
-            FormatElement::Token(token)
-        }
+        FormatElement::Token(token)
     }
 }
 

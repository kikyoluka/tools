--- conflicted
+++ resolved
@@ -347,10 +347,6 @@
         separator: &'a FormatElement,
         args: PrintElementArgs,
     ) {
-<<<<<<< HEAD
-        const HARD_LINE_BREAK: &FormatElement = &FormatElement::Line(Line::new(LineMode::Hard));
-=======
->>>>>>> 010830cb
         let empty_rest = ElementCallQueue::default();
 
         let mut items = content.iter();
@@ -1096,11 +1092,7 @@
     #[test]
     fn test_fill_breaks() {
         let document = fill_elements(
-<<<<<<< HEAD
-            space_token(),
-=======
             soft_line_break_or_space(),
->>>>>>> 010830cb
             vec![
                 // These all fit on the same line together
                 format_elements![token("1"), token(",")],
@@ -1138,11 +1130,7 @@
             group_elements(format_elements![
                 token("["),
                 soft_block_indent(format_elements![fill_elements(
-<<<<<<< HEAD
-                    token(" "),
-=======
                     soft_line_break_or_space(),
->>>>>>> 010830cb
                     vec![
                         format_elements![token("1"), token(",")],
                         format_elements![token("2"), token(",")],

--- conflicted
+++ resolved
@@ -346,11 +346,6 @@
         separator: &'a FormatElement,
         args: PrintElementArgs,
     ) {
-<<<<<<< HEAD
-        const SPACE: &FormatElement = &FormatElement::Space;
-        const HARD_LINE_BREAK: &FormatElement = &FormatElement::Line(LineMode::Hard);
-=======
->>>>>>> e2c88a29
         let empty_rest = ElementCallQueue::default();
 
         let mut items = content.iter();
@@ -1111,7 +1106,6 @@
 
     #[test]
     fn test_fill_breaks() {
-<<<<<<< HEAD
         let mut state = FormatState::new(());
         let mut buffer = VecBuffer::new(&mut state);
         let mut formatter = Formatter::new(&mut buffer);
@@ -1140,31 +1134,6 @@
             .unwrap();
 
         let document = buffer.into_element();
-=======
-        let document = fill_elements(
-            soft_line_break_or_space(),
-            vec![
-                // These all fit on the same line together
-                format_elements![token("1"), token(",")],
-                format_elements![token("2"), token(",")],
-                format_elements![token("3"), token(",")],
-                // This one fits on a line by itself,
-                format_elements![token("723493294"), token(",")],
-                // fits without breaking
-                format_elements![group_elements(format_elements![
-                    token("["),
-                    soft_block_indent(token("5")),
-                    token("],")
-                ])],
-                // this one must be printed in expanded mode to fit
-                group_elements(format_elements![
-                    token("["),
-                    soft_block_indent(token("123456789")),
-                    token("]"),
-                ]),
-            ],
-        );
->>>>>>> e2c88a29
 
         let printed = Printer::new(PrinterOptions::default().with_print_width(LineWidth(10)))
             .print(&document);
@@ -1180,7 +1149,6 @@
         let printed = format(&format_args![
             group_elements(format_args![
                 token("["),
-<<<<<<< HEAD
                 soft_block_indent(format_with(|f| {
                     f.fill(soft_line_break_or_space())
                         .entry(&format_args!(token("1"), token(",")))
@@ -1188,16 +1156,6 @@
                         .entry(&format_args!(token("3"), if_group_breaks(token(","))))
                         .finish()
                 })),
-=======
-                soft_block_indent(format_elements![fill_elements(
-                    soft_line_break_or_space(),
-                    vec![
-                        format_elements![token("1"), token(",")],
-                        format_elements![token("2"), token(",")],
-                        format_elements![token("3"), if_group_breaks(token(","))]
-                    ]
-                )]),
->>>>>>> e2c88a29
                 token("]")
             ]),
             token(";"),

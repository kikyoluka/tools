--- conflicted
+++ resolved
@@ -7,15 +7,8 @@
     type Context = JsFormatContext;
     fn fmt(node: &JsAnyFunctionBody, f: &mut JsFormatter) -> FormatResult<()> {
         match node {
-<<<<<<< HEAD
-            JsAnyFunctionBody::JsAnyExpression(node) => {
-                formatted![formatter, [node.format()]]
-            }
-            JsAnyFunctionBody::JsFunctionBody(node) => formatted![formatter, [node.format()]],
-=======
             JsAnyFunctionBody::JsAnyExpression(node) => node.format().fmt(f),
             JsAnyFunctionBody::JsFunctionBody(node) => node.format().fmt(f),
->>>>>>> 0b6f2563
         }
     }
 }
--- conflicted
+++ resolved
@@ -1,13 +1,6 @@
-<<<<<<< HEAD
-use rome_formatter::{write, Buffer, VecBuffer};
-use rome_js_syntax::JsSyntaxKind;
-use rome_rowan::AstNode;
-
-=======
->>>>>>> e2c88a29
 use crate::prelude::*;
 use crate::FormatNodeFields;
-use rome_formatter::ConcatBuilder;
+use rome_formatter::{format_args, write, VecBuffer};
 use rome_js_syntax::{
     JsAnyExpression, JsAnyLiteralExpression, JsAnyName, JsStaticMemberExpression,
     JsStaticMemberExpressionFields, JsSyntaxNode, JsSyntaxToken,
@@ -16,13 +9,7 @@
 use std::ops::Deref;
 
 impl FormatNodeFields<JsStaticMemberExpression> for FormatNodeRule<JsStaticMemberExpression> {
-<<<<<<< HEAD
     fn format_fields(node: &JsStaticMemberExpression, f: &mut JsFormatter) -> FormatResult<()> {
-=======
-    fn format_fields(
-        node: &JsStaticMemberExpression,
-        formatter: &JsFormatter,
-    ) -> FormatResult<FormatElement> {
         let mut current = node.clone();
 
         while let Some(static_member_expression) =
@@ -31,137 +18,106 @@
             current = static_member_expression;
         }
 
->>>>>>> e2c88a29
         let JsStaticMemberExpressionFields {
             object,
             operator_token,
             member,
         } = current.as_fields();
 
-        let mut formatted = ConcatBuilder::default();
-
         let operator_token = operator_token?;
         let formatted_object =
-            FormatMemberStaticExpression::from_expression(object?, &operator_token)
-                .format(formatter)?;
+            FormatMemberStaticExpression::from_expression(object?, &operator_token).format(f)?;
 
-        formatted.entry(formatted![
-            formatter,
-            [formatted_object, operator_token.format()]
-        ]?);
+        let content = format_once(|f| {
+            write!(f, [formatted_object, operator_token.format()])?;
 
-        let mut previous_member = member?;
+            let mut previous_member = member?;
 
-        while let Some(parent_static_member_expression) = current
-            .syntax()
-            .parent()
-            .and_then(JsStaticMemberExpression::cast)
-        {
-            let JsStaticMemberExpressionFields {
-                object: _,
-                operator_token,
-                member,
-            } = parent_static_member_expression.as_fields();
+            while let Some(parent_static_member_expression) = current
+                .syntax()
+                .parent()
+                .and_then(JsStaticMemberExpression::cast)
+            {
+                let JsStaticMemberExpressionFields {
+                    object: _,
+                    operator_token,
+                    member,
+                } = parent_static_member_expression.as_fields();
 
-            let operator_token = operator_token?;
+                let operator_token = operator_token?;
 
-            formatted.entry(group_elements(formatted![
-                formatter,
-                [
-                    FormatMemberStaticExpression::from_name(previous_member, &operator_token),
-                    operator_token.format(),
-                ]
-            ]?));
+                write!(
+                    f,
+                    [group_elements(format_args![
+                        FormatMemberStaticExpression::from_name(previous_member, &operator_token),
+                        operator_token.format(),
+                    ])]
+                )?;
 
-            previous_member = member?;
-            current = parent_static_member_expression;
-        }
+                previous_member = member?;
+                current = parent_static_member_expression;
+            }
 
-<<<<<<< HEAD
-        let content = format_with(|f| {
-            let object_syntax = object.clone()?.syntax().clone();
-
-            let is_object_number_literal =
-                object_syntax.kind() == JsSyntaxKind::JS_NUMBER_LITERAL_EXPRESSION;
-
-            let has_object_trailing_trivia =
-                object_syntax.last_trailing_trivia().unwrap().pieces().len() > 0;
-            let has_operator_leading_trivia =
-                operator_token.clone()?.leading_trivia().pieces().len() > 0;
-
-            if is_object_number_literal
-                && (has_object_trailing_trivia || has_operator_leading_trivia)
-            {
-                let mut buffer = VecBuffer::new(f.state_mut());
-                write![buffer, [object.format()]]?;
-                let formatted_object = buffer.into_element();
-
-                let (object_leading, object_content, object_trailing) =
-                    formatted_object.split_trivia();
-
-                f.write_element(object_leading)?;
-                write!(f, [token("(")])?;
-                f.write_element(object_content)?;
-                write!(f, [token(")")])?;
-                f.write_element(object_trailing)?;
-
-                write!(f, [operator_token.format(), member.format()])
-            } else {
-                write![
-                    f,
-                    [object.format(), operator_token.format(), member.format()]
-                ]
-            }
+            write!(f, [previous_member.format()])
         });
 
         write!(f, [group_elements(content)])
-=======
-        formatted.entry(formatted![formatter, [previous_member.format(),]]?);
-        Ok(group_elements(formatted.finish()))
     }
 }
 
 enum FormatMemberStaticExpression<'t> {
-    JsAnyName(JsAnyName, &'t JsSyntaxToken),
-    JsAnyExpression(JsAnyExpression, &'t JsSyntaxToken),
+    JsAnyName {
+        name: JsAnyName,
+        operator: &'t JsSyntaxToken,
+    },
+    JsAnyExpression {
+        expression: JsAnyExpression,
+        operator: &'t JsSyntaxToken,
+    },
 }
 
 impl<'t> FormatMemberStaticExpression<'t> {
     fn from_expression(node: JsAnyExpression, operator: &'t JsSyntaxToken) -> Self {
-        Self::JsAnyExpression(node, operator)
+        Self::JsAnyExpression {
+            expression: node,
+            operator,
+        }
     }
     fn from_name(node: JsAnyName, operator: &'t JsSyntaxToken) -> Self {
-        Self::JsAnyName(node, operator)
+        Self::JsAnyName {
+            name: node,
+            operator,
+        }
     }
 
     fn is_number_literal_expression(&self) -> bool {
         matches!(
             self,
-            FormatMemberStaticExpression::JsAnyExpression(
-                JsAnyExpression::JsAnyLiteralExpression(
+            FormatMemberStaticExpression::JsAnyExpression {
+                expression: JsAnyExpression::JsAnyLiteralExpression(
                     JsAnyLiteralExpression::JsNumberLiteralExpression(_)
                 ),
                 ..
-            )
+            }
         )
     }
 
     fn syntax(&self) -> &JsSyntaxNode {
         match self {
-            FormatMemberStaticExpression::JsAnyName(node, _) => node.syntax(),
-            FormatMemberStaticExpression::JsAnyExpression(node, _) => node.syntax(),
+            FormatMemberStaticExpression::JsAnyName { name, .. } => name.syntax(),
+            FormatMemberStaticExpression::JsAnyExpression { expression, .. } => expression.syntax(),
         }
     }
 
     fn operator(&self) -> &JsSyntaxToken {
         match self {
-            FormatMemberStaticExpression::JsAnyName(_, operator) => operator,
-            FormatMemberStaticExpression::JsAnyExpression(_, operator) => operator,
+            FormatMemberStaticExpression::JsAnyName { operator, .. } => operator,
+            FormatMemberStaticExpression::JsAnyExpression { operator, .. } => operator,
         }
     }
 }
 
-impl<'t> Deref for FormatMemberStaticExpression<'t> {
+impl Deref for FormatMemberStaticExpression<'_> {
     type Target = JsSyntaxNode;
 
     fn deref(&self) -> &Self::Target {
@@ -169,12 +125,8 @@
     }
 }
 
-impl<'t> Format for FormatMemberStaticExpression<'t> {
-    type Context = JsFormatContext;
-
-    fn format(&self, formatter: &JsFormatter) -> FormatResult<FormatElement> {
-        let formatted_member = formatted![formatter, [self.syntax().format()]]?;
-
+impl Format<JsFormatContext> for FormatMemberStaticExpression<'_> {
+    fn format(&self, f: &mut JsFormatter) -> FormatResult<()> {
         let is_member_number_literal = self.is_number_literal_expression();
 
         let object_has_trailing_trivia = self
@@ -183,22 +135,34 @@
 
         let operator_has_leading_trivia = self.operator().leading_trivia().pieces().len() > 0;
 
+        let format_node = format_with(|f| match self {
+            FormatMemberStaticExpression::JsAnyName { name, .. } => {
+                write!(f, [name.format()])
+            }
+            FormatMemberStaticExpression::JsAnyExpression { expression, .. } => {
+                write!(f, [expression.format()])
+            }
+        });
+
         if is_member_number_literal && (object_has_trailing_trivia || operator_has_leading_trivia) {
+            let mut buffer = VecBuffer::new(f.state_mut());
+            write!(buffer, [format_node])?;
+            let formatted_member = buffer.into_element();
+
             let (object_leading, object_content, object_trailing) = formatted_member.split_trivia();
 
-            Ok(formatted![
-                formatter,
-                [
-                    object_leading,
-                    token("("),
-                    object_content,
-                    token(")"),
-                    object_trailing,
-                ]
-            ]?)
+            write!(
+                f,
+                [format_once(|f| {
+                    f.write_element(object_leading)?;
+                    write!(f, [token("(")])?;
+                    f.write_element(object_content)?;
+                    write!(f, [token(")")])?;
+                    f.write_element(object_trailing)
+                })]
+            )
         } else {
-            Ok(formatted_member)
+            write!(f, [format_node])
         }
->>>>>>> e2c88a29
     }
 }
--- conflicted
+++ resolved
@@ -1,13 +1,12 @@
 use crate::prelude::*;
+use crate::soft_block_indent;
 use crate::utils::jsx_utils::is_jsx_inside_arrow_function_inside_call_inside_expression_child;
 use crate::FormatNodeFields;
-use crate::{soft_block_indent, FormatElement};
-use rome_formatter::FormatResult;
+use rome_formatter::{format_args, write, FormatResult};
 use rome_js_syntax::{JsxElement, JsxElementFields};
 
 impl FormatNodeFields<JsxElement> for FormatNodeRule<JsxElement> {
-<<<<<<< HEAD
-    fn format_fields(node: &JsxElement, formatter: &JsFormatter) -> FormatResult<FormatElement> {
+    fn fmt_fields(node: &JsxElement, formatter: &mut JsFormatter) -> FormatResult<()> {
         let JsxElementFields {
             opening_element,
             children,
@@ -15,24 +14,17 @@
         } = node.as_fields();
 
         let expand_if_special_case =
-            if is_jsx_inside_arrow_function_inside_call_inside_expression_child(node.syntax()) {
-                expand_parent()
-            } else {
-                empty_element()
-            };
+            is_jsx_inside_arrow_function_inside_call_inside_expression_child(node.syntax())
+                .then(|| expand_parent());
 
-        Ok(group_elements(formatted![
+        write![
             formatter,
-            [
+            [group_elements(&format_args![
                 opening_element.format(),
                 expand_if_special_case,
-                soft_block_indent(formatted![formatter, [children.format()]]?),
+                soft_block_indent(&children.format()),
                 closing_element.format()
-            ]
-        ]?))
-=======
-    fn fmt_fields(node: &JsxElement, formatter: &mut JsFormatter) -> FormatResult<()> {
-        format_verbatim_node(node.syntax()).fmt(formatter)
->>>>>>> 0b6f2563
+            ])]
+        ]
     }
 }
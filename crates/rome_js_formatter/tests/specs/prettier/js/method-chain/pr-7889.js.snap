--- conflicted
+++ resolved
@@ -1,10 +1,6 @@
 ---
 source: crates/rome_js_formatter/tests/prettier_tests.rs
-<<<<<<< HEAD
-assertion_line: 181
-=======
 assertion_line: 182
->>>>>>> 0b6f2563
 expression: pr-7889.js
 ---
 # Input
@@ -25,31 +21,13 @@
 
 # Output
 ```js
-<<<<<<< HEAD
-const Profile = view.with({
-  name: (state) => state.name,
-},).as((props) => <div><h1>Hello, {props.name}</h1></div>);
-
-const Profile2 = view.with({
-  name,
-},).as((props) => <div><h1>Hello, {props.name}</h1></div>);
-=======
 const Profile = view.with({ name: (state) => state.name }).as(
-  (props) => (
-    <div>
-    <h1>Hello, {props.name}</h1>
-  </div>
-  ),
+  (props) => <div><h1>Hello, {props.name}</h1></div>,
 );
 
 const Profile2 = view.with({ name }).as(
-  (props) => (
-    <div>
-    <h1>Hello, {props.name}</h1>
-  </div>
-  ),
+  (props) => <div><h1>Hello, {props.name}</h1></div>,
 );
->>>>>>> 0b6f2563
 
 ```
 

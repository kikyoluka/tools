/**
 * Copyright (c) Facebook, Inc. and its affiliates.
 *
 * This source code is licensed under the MIT license found in the
 * LICENSE file in the root directory of this source tree.
 */

import {ModuleSignature, TypeCheckProvider} from "@internal/js-analysis";
import WorkerBridge, {
	PrefetchedModuleSignatures,
	WorkerBufferPatch,
	WorkerParseOptions,
	WorkerPartialManifest,
	WorkerPartialManifests,
	WorkerProjects,
} from "../common/bridges/WorkerBridge";
import {AnyRoot, ConstJSSourceType, JSRoot} from "@internal/ast";
import Logger from "../common/utils/Logger";
import {Profiler} from "@internal/v8";
import {UserConfig} from "@internal/core";
import {DiagnosticIntegrity, DiagnosticsError} from "@internal/diagnostics";
import {
	AbsoluteFilePath,
	AbsoluteFilePathMap,
	UnknownPathMap,
	createAbsoluteFilePath,
	createUnknownPath,
} from "@internal/path";
import {
	FSReadStream,
	FSStats,
	createFakeStats,
	createReadStream,
} from "@internal/fs";
import {FileReference} from "../common/types/files";
import {getFileHandlerFromPathAssert} from "../common/file-handlers/index";
import {TransformProjectDefinition} from "@internal/compiler";
import WorkerAPI from "./WorkerAPI";
import {applyWorkerBufferPatch} from "./utils/applyWorkerBufferPatch";
import VirtualModules from "../common/VirtualModules";
import {markup} from "@internal/markup";
import {BridgeClient, BridgeError} from "@internal/events";
import {ExtendedMap} from "@internal/collections";
import WorkerCache from "./WorkerCache";
import FatalErrorHandler from "../common/FatalErrorHandler";
import {RSERObject} from "@internal/codec-binary-serial";

export type ParseResult = {
	ast: AnyRoot;
	integrity: undefined | DiagnosticIntegrity;
	mtimeNs: bigint;
	project: TransformProjectDefinition;
	path: AbsoluteFilePath;
	lastAccessed: number;
	sourceText: string;
	astModifiedFromSource: boolean;
};

export type WorkerBuffer = {
	content: string;
	mtimeNs: bigint;
};

type WorkerOptions = {
	userConfig: UserConfig;
	dedicated: boolean;
	bridge: BridgeClient<typeof WorkerBridge>;
	id: number;
};

export default class Worker {
	constructor(opts: WorkerOptions) {
		this.bridge = opts.bridge;

		this.userConfig = opts.userConfig;
		this.partialManifests = new ExtendedMap("partialManifests");
		this.projects = new Map();
		this.astCache = new AbsoluteFilePathMap();
		this.moduleSignatureCache = new UnknownPathMap();
		this.buffers = new AbsoluteFilePathMap();
		this.virtualModules = new VirtualModules();

		this.logger = new Logger(
			{},
			{
				loggerType: "worker",
				check: () => opts.bridge.events.log.hasSubscribers(),
				write(chunk) {
					opts.bridge.events.log.send(chunk.toString());
				},
			},
		);
		opts.bridge.updatedListenersEvent.subscribe(() => {
			this.logger.updateStream();
		});

		this.cache = new WorkerCache(this);
		this.api = new WorkerAPI(this, this.logger, this.cache);

		this.fatalErrorHandler = new FatalErrorHandler({
			getOptions: (err) => {
				try {
					const {bridge} = this;

					// Dispatch error to the server and trigger a fatal
					bridge.events.fatalError.send(bridge.serializeError(err));
				} catch (err) {
					if (!(err instanceof BridgeError)) {
						console.error(
							"Worker encountered error while attempting to send a fatal to the server",
						);
						console.error(err.stack);
					}
					process.exit(1);
				}
				return false;
			},
		});

		if (opts.dedicated) {
			this.fatalErrorHandler.setupGlobalHandlers();

			// Pretty sure we'll hit another error condition before this but for completeness
			/*opts.bridge.monitorHeartbeat(
				LAG_INTERVAL,
				({iterations, totalTime}) => {
					if (iterations >= 5) {
						console.error(`Server has not responded for ${totalTime}ms. Exiting.`)
						process.exit(1);
					}
				},
			);*/
		}
	}

	public userConfig: UserConfig;
	public api: WorkerAPI;
	public logger: Logger;
	public fatalErrorHandler: FatalErrorHandler;
	public virtualModules: VirtualModules;

	private cache: WorkerCache;
	private bridge: BridgeClient<typeof WorkerBridge>;
	private partialManifests: ExtendedMap<number, WorkerPartialManifest>;
	private projects: Map<number, TransformProjectDefinition>;
	private astCache: AbsoluteFilePathMap<ParseResult>;
	private moduleSignatureCache: UnknownPathMap<ModuleSignature>;
	private buffers: AbsoluteFilePathMap<WorkerBuffer>;

	public getPartialManifest(id: number): WorkerPartialManifest {
		return this.partialManifests.assert(id);
	}

	private async end() {
		this.astCache.clear();
		this.projects.clear();
		this.moduleSignatureCache.clear();
		await this.cache.teardown();
	}

	public async init() {
		this.virtualModules.init();

		const bridge: BridgeClient<typeof WorkerBridge> = this.bridge;

		bridge.endEvent.subscribe(async () => {
			await this.end();
		});

		let profiler: undefined | Profiler;
		bridge.events.profilingStart.subscribe(async (data) => {
			if (profiler !== undefined) {
				throw new Error("Expected no profiler to be running");
			}
			profiler = new Profiler();
			await profiler.startProfiling(data.samplingInterval);
		});

		bridge.events.profilingStop.subscribe(async () => {
			if (profiler === undefined) {
				throw new Error("Expected a profiler to be running");
			}
			const workerProfile = await profiler.stopProfiling();
			profiler = undefined;
			return workerProfile;
		});

		bridge.events.compile.subscribe((payload) => {
			return this.api.compile(
				payload.ref,
				payload.stage,
				payload.options,
				payload.parseOptions,
			);
		});

		bridge.events.parse.subscribe((payload) => {
			// @ts-ignore: AST is a bunch of interfaces which we cannot match with an object index
			return this.api.parse(payload.ref, payload.options) as RSERObject;
		});

		bridge.events.lint.subscribe((payload) => {
			return this.api.lint(payload.ref, payload.options, payload.parseOptions);
		});

		bridge.events.format.subscribe((payload) => {
			return this.api.format(payload.ref, payload.options, payload.parseOptions);
		});

		bridge.events.updateInlineSnapshots.subscribe((payload) => {
			return this.api.updateInlineSnapshots(
				payload.ref,
				payload.updates,
				payload.parseOptions,
			);
		});

		bridge.events.analyzeDependencies.subscribe((payload) => {
			return this.api.analyzeDependencies(payload.ref, payload.parseOptions);
		});

		bridge.events.evict.subscribe(async (payload) => {
			await this.evict(payload);
			return undefined;
		});

		bridge.events.moduleSignatureJS.subscribe((payload) => {
			return this.api.moduleSignatureJS(payload.ref, payload.parseOptions);
		});

		bridge.events.updateProjects.subscribe((payload) => {
			return this.updateProjects(payload.projects);
		});

		bridge.events.updateManifests.subscribe((payload) => {
			return this.updateManifests(payload.manifests);
		});

		bridge.events.status.subscribe(() => {
			return {
				astCacheSize: this.astCache.size,
				pid: process.pid,
				memoryUsage: process.memoryUsage(),
				uptime: process.uptime(),
			};
		});

		bridge.events.getBuffer.subscribe((payload) => {
			return this.getBuffer(payload.ref);
		});

		bridge.events.updateBuffer.subscribe(async (payload) => {
			return this.updateBuffer(payload.ref, payload.buffer);
		});

		bridge.events.patchBuffer.subscribe(async (payload) => {
			return this.patchBuffer(payload.ref, payload.patches);
		});

		bridge.events.clearBuffer.subscribe(async (payload) => {
			return this.clearBuffer(payload.ref);
		});

		bridge.events.getFileBuffers.subscribe(() => {
			return this.getFileBuffers();
		});
	}

	public isDiskSynced(path: AbsoluteFilePath): boolean {
<<<<<<< HEAD
		return !this.buffers.has(path) && !this.virtualModules.isVirtualPath(path);
=======
		return !(this.buffers.has(path) || this.virtualModules.isVirtualPath(path));
>>>>>>> 92f77ffb
	}

	public hasBuffer(path: AbsoluteFilePath): boolean {
		return this.buffers.has(path);
	}

	public getBufferFakeStats(path: AbsoluteFilePath): FSStats {
		const buffer = this.buffers.assert(path);
		return createFakeStats({
			type: "file",
			size: BigInt(buffer.content.length),
			date: new Date(Number(buffer.mtimeNs / 1000000n)),
		});
	}

	public getBuffer(ref: FileReference): undefined | string {
		this.logger.info(markup`Returned ${ref.real} buffer`);
		const buffer = this.buffers.get(ref.real);
		if (buffer === undefined) {
			return undefined;
		} else {
			return buffer.content;
		}
	}

	public async clearBuffer(ref: FileReference) {
		this.logger.info(markup`Cleared ${ref.real} buffer`);
		this.buffers.delete(ref.real);
		await this.evict(ref);
	}

	public async updateBuffer(ref: FileReference, buffer: WorkerBuffer) {
		this.logger.info(markup`Updated ${ref.real} buffer`);
		this.buffers.set(ref.real, buffer);
		await this.evict(ref);
	}

	private getFileBuffers(): [AbsoluteFilePath, WorkerBuffer][] {
		return Array.from(this.buffers);
	}

	private async patchBuffer(ref: FileReference, patches: WorkerBufferPatch[]) {
		this.logger.info(markup`Patched ${ref.real} buffer`);
		const entry = this.buffers.assert(ref.real);
		const {mtimeNs: mtime} = entry;
		let buffer: undefined | string = entry.content;

		// Patches must be applied sequentially
		for (const patch of patches) {
			buffer = applyWorkerBufferPatch(buffer, patch);

			if (buffer === undefined) {
				throw new Error(`Invalid patch for buffer of ${ref.real.join()}`);
			}
		}

		this.buffers.set(ref.real, {content: buffer, mtimeNs: mtime});
		await this.evict(ref);
		return buffer;
	}

	public async getTypeCheckProvider(
		projectId: number,
		prefetchedModuleSignatures: PrefetchedModuleSignatures = {},
		parseOptions: WorkerParseOptions,
	): Promise<TypeCheckProvider> {
		const libs: JSRoot[] = [];

		// TODO Figure out how to get the uids for the libraries, probably adding some additional stuff to ProjectConfig?

		/*
    const projectConfig = this.getProjectConfig(projectId);
    for (const filename of projectConfig.typeChecking.libs) {
      const {ast, err} = await this.parse(filename, uid, projectId);
      if (err) {
        throw err;
      } else {
        invariant(ast, 'expected ast');
        libs.push(ast);
      }
    }
    */
		const resolveGraph = async (
			key: string,
		): Promise<undefined | ModuleSignature> => {
			const value = prefetchedModuleSignatures[key];
			if (value === undefined) {
				return undefined;
			}

			switch (value.type) {
				case "RESOLVED": {
					this.moduleSignatureCache.set(
						createUnknownPath(value.graph.filename),
						value.graph,
					);
					return value.graph;
				}

				case "OWNED":
					return this.api.moduleSignatureJS(value.ref, parseOptions);

				case "POINTER":
					return resolveGraph(value.key);

				case "USE_CACHED": {
					return this.moduleSignatureCache.assert(
						createUnknownPath(value.filename),
					);
				}
			}
		};

		return {
			getExportTypes: async (
				origin: string,
				relative: string,
			): Promise<undefined | ModuleSignature> => {
				return resolveGraph(`${origin}:${relative}`);
			},
			libs,
		};
	}

	public async readFileText(ref: FileReference): Promise<string> {
		const content = await this.readFile(ref);

		if (typeof content === "string") {
			return content;
		} else {
			return new Promise((resolve, reject) => {
				let buff = "";

				content.on(
					"error",
					(err) => {
						reject(err);
					},
				);

				content.on(
					"data",
					(chunk) => {
						buff += chunk;
					},
				);

				content.on(
					"end",
					() => {
						resolve(buff);
					},
				);
			});
		}
	}

	public async readFile(ref: FileReference): Promise<string | FSReadStream> {
		const buffer = this.buffers.get(ref.real);
		if (buffer !== undefined) {
			return buffer.content;
		}

		const virtual = this.virtualModules.getPossibleVirtualFileContents(ref.real);
		if (virtual !== undefined) {
			return virtual;
		}

		// We may have already read this file to hash it for the cache
		const cache = await this.cache.getFile(ref);
		const cached = cache.takePossibleReadFile();
		if (cached !== undefined) {
			return cached;
		}

		return createReadStream(ref.real);
	}

	public async parse(
		ref: FileReference,
		options: WorkerParseOptions,
	): Promise<ParseResult> {
		const path = createAbsoluteFilePath(ref.real);

		const {project: projectId, uid} = ref;
		const project = this.getProject(projectId);

		// Fetch and validate extension handler
		const {handler} = getFileHandlerFromPathAssert(ref.real, project.config);
		if (handler.parse === undefined) {
			throw new Error(`We don't know how to parse ${path}`);
		}

		// Get source type
		let sourceTypeJS: undefined | ConstJSSourceType;
		if (options.sourceTypeJS !== undefined) {
			sourceTypeJS = options.sourceTypeJS;
		} else if (handler.sourceTypeJS !== undefined) {
			sourceTypeJS = handler.sourceTypeJS;
		} else {
			sourceTypeJS = "script";

			if (ref.manifest !== undefined) {
				const manifest = this.getPartialManifest(ref.manifest);
				if (manifest.type === "module") {
					sourceTypeJS = "module";
				}
			}
		}

		const cacheEnabled = options.cache !== false;

		if (cacheEnabled) {
			// Update the lastAccessed of the ast cache and return it, it will be evicted on
			// any file change
			const cachedResult: undefined | ParseResult = this.astCache.get(path);
			if (cachedResult !== undefined) {
				let useCached = true;

				if (
					cachedResult.ast.type === "JSRoot" &&
					cachedResult.ast.sourceType !== sourceTypeJS
				) {
					useCached = false;
				}

				if (useCached) {
					this.astCache.set(
						path,
						{
							...cachedResult,
							lastAccessed: Date.now(),
						},
					);
					return cachedResult;
				}
			}
		}

		this.logger.info(markup`Parsing: ${path}`);

		const cacheFile = await this.cache.getFile(ref);
		const integrity = await this.cache.getIntegrity(ref);
		const {mtimeNs} = await cacheFile.getStats();

		let manifestPath: undefined | string;
		if (ref.manifest !== undefined) {
			manifestPath = this.getPartialManifest(ref.manifest).path.join();
		}

		const {sourceText, astModifiedFromSource, ast} = await handler.parse({
			sourceTypeJS,
			path: createUnknownPath(uid),
			manifestPath,
			integrity,
			mtimeNs,
			file: ref,
			worker: this,
			project,
			parseOptions: options,
		});

		// If the AST is corrupt then we don't under any circumstance allow it
		if (ast.corrupt && !options.allowCorrupt) {
			throw new DiagnosticsError("Corrupt AST", ast.diagnostics);
		}

		// Sometimes we may want to allow the "fixed" AST
		if (
			!(options.allowParserDiagnostics || options.allowCorrupt) &&
			ast.diagnostics.length > 0
		) {
			throw new DiagnosticsError(
				"AST diagnostics aren't allowed",
				ast.diagnostics,
			);
		}

		const res: ParseResult = {
			ast,
			lastAccessed: Date.now(),
			sourceText,
			project,
			path,
			astModifiedFromSource,
			integrity,
			mtimeNs,
		};

		if (cacheEnabled) {
			this.astCache.set(path, res);
		}

		return res;
	}

	public getProject(id: number): TransformProjectDefinition {
		const config = this.projects.get(id);
		if (config === undefined) {
			throw new Error(
				`Unknown project ${id}, known projects are ${this.projects.keys()}`,
			);
		}
		return config;
	}

	private async evict(
		{real, uid}: {
			real: AbsoluteFilePath;
			uid: string;
		},
	) {
		this.logger.info(markup`Evicted ${real}`);
		this.astCache.delete(real);
		this.moduleSignatureCache.delete(real);
		await this.cache.remove(uid, real);
	}

	private updateManifests(manifests: WorkerPartialManifests) {
		for (const {id, manifest} of manifests) {
			if (manifest === undefined) {
				this.partialManifests.delete(id);
			} else {
				this.partialManifests.set(id, manifest);
			}
		}
	}

	public updateProjects(projects: WorkerProjects) {
		for (const {config, directory, configHashes, id} of projects) {
			if (config === undefined) {
				this.projects.delete(id);
			} else {
				this.projects.set(
					id,
					{
						directory,
						configHashes,
						config,
					},
				);
			}
		}
	}
}<|MERGE_RESOLUTION|>--- conflicted
+++ resolved
@@ -267,11 +267,7 @@
 	}
 
 	public isDiskSynced(path: AbsoluteFilePath): boolean {
-<<<<<<< HEAD
-		return !this.buffers.has(path) && !this.virtualModules.isVirtualPath(path);
-=======
 		return !(this.buffers.has(path) || this.virtualModules.isVirtualPath(path));
->>>>>>> 92f77ffb
 	}
 
 	public hasBuffer(path: AbsoluteFilePath): boolean {

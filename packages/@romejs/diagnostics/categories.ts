--- conflicted
+++ resolved
@@ -57,11 +57,8 @@
   | 'lint/undeclaredVariables'
   | 'lint/unsafeNegation'
   | 'lint/unusedVariables'
-<<<<<<< HEAD
+  | 'lint/singleVarDeclarator'
   | 'lsp/parse'
-=======
-  | 'lint/singleVarDeclarator'
->>>>>>> ce48203f
   | 'parse/url/query'
   | 'parse/url'
   | 'parse/js'
@@ -110,6 +107,7 @@
   | 'flags'
   | 'internalError'
   | 'lint'
+  | 'lsp'
   | 'parse'
   | 'projectManager'
   | 'tests'

--- conflicted
+++ resolved
@@ -13,10 +13,6 @@
 import noCompareNegZero from './noCompareNegZero';
 import noCondAssign from './noCondAssign';
 import noDuplicateKeys from './noDuplicateKeys';
-<<<<<<< HEAD
-import disallowVar from './disallowVar';
-import noShadowRestrictedNames from './noShadowRestrictedNames';
-=======
 import noDupeArgs from './noDupeArgs';
 import noLabelVar from './noLabelVar';
 import undeclaredVariables from './undeclaredVariables';
@@ -26,7 +22,7 @@
 import noDeleteVars from './noDeleteVars';
 import noTemplateCurlyInString from './noTemplateCurlyInString';
 import noImportAssign from './noImportAssign';
->>>>>>> 105fd775
+import noShadowRestrictedNames from './noShadowRestrictedNames';
 
 export const lintTransforms = [
   defaultExportSameBasename,
@@ -38,10 +34,6 @@
   noAsyncPromiseExecutor,
   noCondAssign,
   noDuplicateKeys,
-<<<<<<< HEAD
-  disallowVar,
-  noShadowRestrictedNames,
-=======
   noDupeArgs,
   noLabelVar,
   undeclaredVariables,
@@ -50,5 +42,5 @@
   noDeleteVars,
   noTemplateCurlyInString,
   noImportAssign,
->>>>>>> 105fd775
+  noShadowRestrictedNames,
 ];